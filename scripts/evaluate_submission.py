# Copyright (c) 2022, salesforce.com, inc and MILA.
# All rights reserved.
# SPDX-License-Identifier: BSD-3-Clause
# For full license text, see the LICENSE file in the repo root
# or https://opensource.org/licenses/BSD-3-Clause


"""
Evaluation script for the rice environment
"""

import argparse
import logging
import os
import shutil
import subprocess
import sys
import time
from collections import OrderedDict
from pathlib import Path
import json
import numpy as np
import yaml

_path = Path(os.path.abspath(__file__))

from fixed_paths import PUBLIC_REPO_DIR
from run_unittests import fetch_base_env
from gym.spaces import MultiDiscrete

# climate-cooperation-competition
sys.path.append(os.path.join(PUBLIC_REPO_DIR, "scripts"))
logging.info("Using PUBLIC_REPO_DIR = {}".format(PUBLIC_REPO_DIR))

# mila-sfdc-...
_PRIVATE_REPO_DIR = os.path.join(
    _path.parent.parent.parent.absolute(), "private-repo-clone"
)
sys.path.append(os.path.join(_PRIVATE_REPO_DIR, "backend"))
logging.info("Using _PRIVATE_REPO_DIR = {}".format(_PRIVATE_REPO_DIR))


# Set logger level e.g., DEBUG, INFO, WARNING, ERROR.
logging.getLogger().setLevel(logging.ERROR)

_EVAL_SEED = 1234567890  # seed used for evaluation

_INDEXES_FILENAME = "climate_economic_min_max_indices.txt"

_METRICS_TO_LABEL_DICT = OrderedDict()
# Read the dict values below as
# (label, decimal points used to round off value: 0 becomes an integer)
_METRICS_TO_LABEL_DICT["reward_all_regions"] = ("Episode Reward", 2)
_METRICS_TO_LABEL_DICT["global_temperature"] = ("Temperature Rise", 2)
_METRICS_TO_LABEL_DICT["global_carbon_mass"] = ("Carbon Mass", 0)
_METRICS_TO_LABEL_DICT["capital_all_regions"] = ("Capital", 0)
_METRICS_TO_LABEL_DICT["production_all_regions"] = ("Production", 0)
_METRICS_TO_LABEL_DICT["gross_output_all_regions"] = ("Gross Output", 0)
_METRICS_TO_LABEL_DICT["investment_all_regions"] = ("Investment", 0)
_METRICS_TO_LABEL_DICT["abatement_cost_all_regions"] = ("Abatement Cost", 2)


def get_imports(framework=None):
    """
    Fetch relevant imports.
    """
    assert framework is not None
    if framework == "rllib":
        from train_with_rllib import (
            create_trainer,
            fetch_episode_states,
            load_model_checkpoints,
        )
    elif framework == "warpdrive":
        from train_with_warp_drive import (
            create_trainer,
            fetch_episode_states,
            load_model_checkpoints,
        )
    else:
        raise ValueError(f"Unknown framework {framework}!")
    return create_trainer, load_model_checkpoints, fetch_episode_states


def try_to_unzip_file(path):
    """
    Obtain the 'results' directory from the system arguments.
    """
    try:
        _unzipped_dir = os.path.join("/tmp", str(time.time()))
        shutil.unpack_archive(path, _unzipped_dir)
        return _unzipped_dir
    except Exception as err:
<<<<<<< HEAD
        raise ValueError("Cannot obtain the results directory") from err
=======
        raise ValueError("Unzipping failed...") from err
>>>>>>> 817784ee


def validate_dir(results_dir=None):
    """
    Validate that all the required files are present in the 'results' directory.
    """
    assert results_dir is not None
    framework = None

    files = os.listdir(results_dir)
    if ".warpdrive" in files:
        framework = "warpdrive"
        # Warpdrive was used for training
        for file in [
            "rice.py",
            "rice_helpers.py",
            "rice_cuda.py",
            "rice_step.cu",
            "rice_warpdrive.yaml",
        ]:
            if file not in files:
                success = False
                logging.error(
                    "%s is not present in the results directory: %s!", file, results_dir
                )
                comment = f"{file} is not present in the results directory!"
                break
            success = True
            comment = "Valid submission"
    elif ".rllib" in files:
        framework = "rllib"
        # RLlib was used for training
        for file in ["rice.py", "rice_helpers.py", "rice_rllib.yaml"]:
            if file not in files:
                success = False
                logging.error(
                    "%s is not present in the results directory: %s!", file, results_dir
                )
                comment = f"{file} is not present in the results directory!"
                break
            success = True
            comment = "Valid submission"
    else:
        success = False
        logging.error(
            "Missing identifier file! Either the .rllib or the .warpdrive "
            "file must be present in the results directory: %s",
            results_dir,
        )
        comment = "Missing identifier file!"
    print("comment", comment)
    return framework, success, comment


def compute_metrics(
    fetch_episode_states, trainer, framework, num_episodes=1, include_c_e_idx=True
):
    """
    Generate episode rollouts and compute metrics.
    """
    assert trainer is not None
    available_frameworks = ["rllib", "warpdrive"]
    assert (
        framework in available_frameworks
    ), f"Invalid framework {framework}, should be in f{available_frameworks}."

    # Fetch all the desired outputs to compute various metrics.
    desired_outputs = list(_METRICS_TO_LABEL_DICT.keys())

    episode_states = {}
    eval_metrics = {}
    try:
        for episode_id in range(num_episodes):
            if fetch_episode_states is not None:
                episode_states[episode_id] = fetch_episode_states(
                    trainer, desired_outputs
                )
            else:
                episode_states[episode_id] = trainer.fetch_episode_global_states(
                    desired_outputs
                )

        for feature in desired_outputs:
            feature_values = [None for _ in range(num_episodes)]

            if feature == "global_temperature":
                # Get the temp rise for upper strata
                for episode_id in range(num_episodes):
                    feature_values[episode_id] = (
                        episode_states[episode_id][feature][-1, 0]
                        - episode_states[episode_id][feature][0, 0]
                    )

            elif feature == "global_carbon_mass":
                for episode_id in range(num_episodes):
                    feature_values[episode_id] = episode_states[episode_id][feature][
                        -1, 0
                    ]

            else:
                for episode_id in range(num_episodes):
                    feature_values[episode_id] = np.sum(
                        episode_states[episode_id][feature]
                    )

            # Compute mean feature value across episodes
            mean_feature_value = np.mean(feature_values)

            # Formatting the values
            metrics_to_label_dict = _METRICS_TO_LABEL_DICT[feature]

            eval_metrics[metrics_to_label_dict[0]] = perform_format(
                mean_feature_value, metrics_to_label_dict[1]
            )
        if include_c_e_idx:
            if not os.path.exists(_INDEXES_FILENAME):
                # Write min, max climate and economic index values to a file
                # for use during evaluation.
                indices_dict = generate_min_max_climate_economic_indices()
                # Write indices to a file
                with open(_INDEXES_FILENAME, "w", encoding="utf-8") as file_ptr:
                    file_ptr.write(json.dumps(indices_dict))
            with open(_INDEXES_FILENAME, "r", encoding="utf-8") as file_ptr:
                index_dict = json.load(file_ptr)
            eval_metrics["climate_index"] = np.round(
                (eval_metrics["Temperature Rise"] - index_dict["min_ci"])
                / (index_dict["max_ci"] - index_dict["min_ci"]),
                2,
            )
            eval_metrics["economic_index"] = np.round(
                (eval_metrics["Gross Output"] - index_dict["min_ei"])
                / (index_dict["max_ei"] - index_dict["min_ei"]),
                2,
            )
        success = True
        comment = "Successful submission"
    except Exception as err:
        logging.error(err)
        success = False
        comment = "Could not obtain an episode rollout!"
        eval_metrics = {}

    return success, comment, eval_metrics


def val_metrics(logged_ts, framework, num_episodes=1, include_c_e_idx=True):
    """
    Generate episode rollouts and compute metrics.
    """
    available_frameworks = ["rllib", "warpdrive"]
    assert (
        framework in available_frameworks
    ), f"Invalid framework {framework}, should be in f{available_frameworks}."

    # Fetch all the desired outputs to compute various metrics.
    desired_outputs = list(_METRICS_TO_LABEL_DICT.keys())
    episode_states = {}
    eval_metrics = {}
    try:
        for episode_id in range(num_episodes):
            episode_states[episode_id] = logged_ts

        for feature in desired_outputs:
            feature_values = [None for _ in range(num_episodes)]

            if feature == "global_temperature":
                # Get the temp rise for upper strata
                for episode_id in range(num_episodes):
                    feature_values[episode_id] = (
                        episode_states[episode_id][feature][-1, 0]
                        - episode_states[episode_id][feature][0, 0]
                    )

            elif feature == "global_carbon_mass":
                for episode_id in range(num_episodes):
                    feature_values[episode_id] = episode_states[episode_id][feature][
                        -1, 0
                    ]

            else:
                for episode_id in range(num_episodes):
                    feature_values[episode_id] = np.sum(
                        episode_states[episode_id][feature]
                    )

            # Compute mean feature value across episodes
            mean_feature_value = np.mean(feature_values)

            # Formatting the values
            metrics_to_label_dict = _METRICS_TO_LABEL_DICT[feature]

            eval_metrics[metrics_to_label_dict[0]] = perform_format(
                mean_feature_value, metrics_to_label_dict[1]
            )
        if include_c_e_idx:
            if not os.path.exists(_INDEXES_FILENAME):
                # Write min, max climate and economic index values to a file
                # for use during evaluation.
                indices_dict = generate_min_max_climate_economic_indices()
                # Write indices to a file
                with open(_INDEXES_FILENAME, "w", encoding="utf-8") as file_ptr:
                    file_ptr.write(json.dumps(indices_dict))
            with open(_INDEXES_FILENAME, "r", encoding="utf-8") as file_ptr:
                index_dict = json.load(file_ptr)
            eval_metrics["climate_index"] = np.round(
                (eval_metrics["Temperature Rise"] - index_dict["min_ci"])
                / (index_dict["max_ci"] - index_dict["min_ci"]),
                2,
            )
            eval_metrics["economic_index"] = np.round(
                (eval_metrics["Gross Output"] - index_dict["min_ei"])
                / (index_dict["max_ei"] - index_dict["min_ei"]),
                2,
            )
        success = True
        comment = "Successful submission"
    except Exception as err:
        logging.error(err)
        success = False
        comment = "Could not obtain an episode rollout!"
        eval_metrics = {}

    return success, comment, eval_metrics


def perform_format(val, num_decimal_places):
    """
    Format value to the number of desired decimal points.
    """
    if np.isnan(val):
        return val
    assert num_decimal_places >= 0
    rounded_val = np.round(val, num_decimal_places)
    if num_decimal_places == 0:
        return int(rounded_val)
    return rounded_val


def perform_evaluation(
    results_directory,
    framework,
    num_episodes=1,
    eval_seed=None,
):
    """
    Create the trainer and compute metrics.
    """
    assert results_directory is not None
    assert num_episodes > 0

    (
        create_trainer,
        load_model_checkpoints,
        fetch_episode_states,
    ) = get_imports(framework=framework)

    # Load a run configuration
    config_file = os.path.join(results_directory, f"rice_{framework}.yaml")

    try:
        assert os.path.exists(config_file)
    except Exception as err:
        logging.error(f"The run configuration is missing in {results_directory}.")
        raise err

    # Copy the PUBLIC region yamls and rice_build.cu to the results directory.
    if not os.path.exists(os.path.join(results_directory, "region_yamls")):
        shutil.copytree(
            os.path.join(PUBLIC_REPO_DIR, "region_yamls"),
            os.path.join(results_directory, "region_yamls"),
        )
    if not os.path.exists(os.path.join(results_directory, "rice_build.cu")):
        shutil.copyfile(
            os.path.join(PUBLIC_REPO_DIR, "rice_build.cu"),
            os.path.join(results_directory, "rice_build.cu"),
        )

    # Create Trainer object
    try:
        with open(config_file, "r", encoding="utf-8") as file_ptr:
            run_config = yaml.safe_load(file_ptr)

        trainer, _ = create_trainer(
            run_config, source_dir=results_directory, seed=eval_seed
        )

    except Exception as err:
        logging.error(f"Could not create Trainer with the run_config provided.")
        raise err

    # Load model checkpoints
    try:
        load_model_checkpoints(trainer, results_directory)
    except Exception as err:
        logging.error(f"Could not load model checkpoints.")
        raise err

    # Compute metrics
    try:
        success, comment, eval_metrics = compute_metrics(
            fetch_episode_states,
            trainer,
            framework,
            num_episodes=num_episodes,
        )

        if framework == "warpdrive":
            trainer.graceful_close()

        return success, eval_metrics, comment

    except Exception as err:
        logging.error(f"Count not fetch episode and compute metrics.")
        raise err

def get_temp_rise_and_gross_output(env, actions):
    env.reset()
    for _ in range(env.episode_length):
        env.step(actions)
    temperature_array = env.global_state["global_temperature"]["value"]
    temperature_rise = temperature_array[-1, 0] - temperature_array[0, 0]

    total_gross_production = np.sum(
        env.global_state["gross_output_all_regions"]["value"]
    )
    return temperature_rise, total_gross_production


def generate_min_max_climate_economic_indices():
    """
    Generate min and max climate and economic indices for the leaderboard.
    0% savings, 100% mitigation => best climate index, worst economic index
    100% savings, 0% mitigation => worst climate index, best economic index
    """
    env = fetch_base_env()  # base rice env
    assert isinstance(
        env.action_space[0], MultiDiscrete
    ), "Unknown action space for env."
    all_zero_actions = {
        agent_id: np.zeros(
            len(env.action_space[agent_id].nvec),
            dtype=np.int32,
        )
        for agent_id in range(env.num_agents)
    }

    # 0% savings, 100% mitigation
    low_savings_high_mitigation_actions = {}
    savings_action_idx = 0
    mitigation_action_idx = 1
    for agent_id in range(env.num_agents):
        low_savings_high_mitigation_actions[agent_id] = all_zero_actions[
            agent_id
        ].copy()
        low_savings_high_mitigation_actions[agent_id][
            mitigation_action_idx
        ] = env.num_discrete_action_levels
    # Best climate index, worst economic index
    best_ci, worst_ei = get_temp_rise_and_gross_output(
        env, low_savings_high_mitigation_actions
    )

    high_savings_low_mitigation_actions = {}
    for agent_id in range(env.num_agents):
        high_savings_low_mitigation_actions[agent_id] = all_zero_actions[
            agent_id
        ].copy()
        high_savings_low_mitigation_actions[agent_id][
            savings_action_idx
        ] = env.num_discrete_action_levels
    worst_ci, best_ei = get_temp_rise_and_gross_output(
        env, high_savings_low_mitigation_actions
    )

    index_dict = {
        "min_ci": float(worst_ci),
        "max_ci": float(best_ci),
        "min_ei": float(worst_ei),
        "max_ei": float(best_ei),
    }
    return index_dict


if __name__ == "__main__":

    logging.info("This script performs evaluation of your code.")

    # CLI arguments
    parser = argparse.ArgumentParser()
    parser.add_argument(
        "--results_dir",
        "-r",
        type=str,
        default="./Submissions/1675291650.zip",
        help="The directory where all the submission files are saved. Can also be "
        "a zip-file containing all the submission files.",
    )
    args = parser.parse_args()

    # Check the submission zip file or directory.
    if "results_dir" not in args:
        raise ValueError(
            "Please provide a results directory to evaluate with the argument -r"
        )

    if not os.path.exists(args.results_dir):
        raise ValueError(
            "The results directory is missing. Please make sure the correct path "
            "is specified!"
        )

    results_dir = (
        try_to_unzip_file(args)
        if args.results_dir.endswith(".zip")
        else args.results_dir
    )

    logging.info(f"Using submission files in {results_dir}")

    # Validate the submission directory
    framework, results_dir_is_valid, comment = validate_dir(results_dir)
    if not results_dir_is_valid:
        raise AssertionError(f"{results_dir} is not a valid submission directory.")

    # Run unit tests on the simulation files
    skip_unit_tests = True  # = args.skip_unit_tests

    try:
        if skip_unit_tests:
            logging.info("Skipping check_output test")
        else:
            logging.info("Running unit tests...")
            subprocess.check_output(
                [
                    "python",
                    "run_unittests.py",
                    "--results_dir",
                    results_dir,
                ],
            )
            logging.info("run_unittests.py is done")
    except subprocess.CalledProcessError as err:
        logging.error(f"{results_dir}: unit tests were not successful.")
        raise err

    # Run evaluation with submitted simulation and trained agents.
    logging.info("Starting eval...")
    succeeded, metrics, comments = perform_evaluation(
        results_dir, framework, eval_seed=_EVAL_SEED
    )

    # Report results.
    eval_result_str = "\n".join(
        [
            f"Framework used: {framework}",
            f"Succeeded: {succeeded}",
            f"Metrics: {metrics}",
            f"Comments: {comments}",
        ]
    )
    logging.info(eval_result_str)<|MERGE_RESOLUTION|>--- conflicted
+++ resolved
@@ -91,12 +91,7 @@
         shutil.unpack_archive(path, _unzipped_dir)
         return _unzipped_dir
     except Exception as err:
-<<<<<<< HEAD
         raise ValueError("Cannot obtain the results directory") from err
-=======
-        raise ValueError("Unzipping failed...") from err
->>>>>>> 817784ee
-
 
 def validate_dir(results_dir=None):
     """
