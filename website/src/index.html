<!DOCTYPE html>
<html xmlns="http://www.w3.org/1999/xhtml" xml:lang="en" lang="en">

<head>
  <meta charset="UTF-8" />
  <title>AI Design Competition for Global Climate Cooperation</title>

  <meta name="viewport" content="width=device-width, initial-scale=1, maximum-scale=1" />
  <meta name="description" content="Fostering Global Cooperation to Mitigate Climate Change | Competition" />

  <!-- Fonts -->
  <link rel="stylesheet" href="styles/css/font-awesome.min.css">
  <script src="https://kit.fontawesome.com/d7c6b63fdf.js" crossorigin="anonymous"></script>
  <link href="https://fonts.googleapis.com/css2?family=Rubik&family=Source+Sans+Pro&family=Spectral&display=swap"
    rel="stylesheet">

  <!-- Icons -->
  <link rel="stylesheet" href="styles/css/academicons.min.css">
  <link rel="stylesheet" href="styles/pygments/default.css">
  <link rel="stylesheet" href="styles/css/sharingbuttons.css">
<<<<<<< HEAD
  <link rel="icon" href="images/favicon.ico" />
=======
  <link rel="icon" href="/images/favicon.ico" />
  <link rel="stylesheet" href="https://fonts.googleapis.com/css?family=Roboto:300,300italic,700,700italic" />
  <link rel="stylesheet" href="https://unpkg.com/mvp.css" />
  <link rel="stylesheet" href="styles/css/main.css" />
  <link rel="stylesheet" href="styles/css/bamos.css">
  <link rel="stylesheet" href="styles/css/pgupta.css">
</head>

<body>
  <!--  NAVBAR -->
  <div class="navbar navbar-default navbar-fixed-top">
		<div class="container">
			<div class="row h-300">
				<div class="col-md-10 col-md-offset-1">
					<div class="navbar-header">
						  <a href="/" class="navbar-brand">
                  <div>
                      <img src="/images/sad-earth.png" class="img-circle"></img>
                      There is no Planet B
                  </div>
              </a>
						<button class="navbar-toggle" type="button" data-toggle="collapse" data-target="#navbar-main">
							<span class="icon-bar"></span>
							<span class="icon-bar"></span>
							<span class="icon-bar"></span>
						</button>
					</div>
					<!-- <div class="navbar-collapse collapse" id="navbar-main"> -->
          <div class="nav navbar-nav navbar-right" id="navbar-main">
						<ul class="nav navbar-nav">
							<li>
								<a href="/">About</a>
							</li>
              <li>
                <a href="TODO: ADD LINK">Code</a>
              </li>
							<li>
								<a href="TODO: ADD LINK">Leaderboard</a>
							</li>
					</div>
				</div>
			</div>
		</div>
	</div>
>>>>>>> f4781ef3

  <!-- Boilerplate -->
  <link rel="stylesheet" href="styles/css/bootstrap.min.css">
  <!-- <link rel="stylesheet" href="https://unpkg.com/mvp.css" /> -->

  <!-- Custom -->
  <link rel="stylesheet" href="styles/css/custom.css">

<<<<<<< HEAD
</head>

<body>

=======
    <hr>
    <!--  Block 1 -->
    <div class="row">
      <div class="col-md-7 col-md-offset-1 vcenter idxHdr">
        <div style='font-size: 1.2em; text-align:left'>
          <b>Climate change is a global crisis</b> - it poses an existential threat to humanity.
          And it is happening quicker than we have feared. The latest <a href="https://www.ipcc.ch/report/ar6/wg3/">IPCC report<a> warns that it is ‘now or never’ if world is to stave off climate disaster.
          However, it is still <a href="https://www.un.org/en/un75/climate-crisis-race-we-can-win">a race we can win</a>.
          While the climate change response has to come from individuals, public, and private sectors, a comperhensive global cooperation will be vital.
          For example, a nation's global declaration of net-zero commitments send political signals about future that can motivate domestic policy reforms, or
          transferring of financing and technologies to help developing countries, or cooperative initiatives among a few nations (e.g., climate clubs) targeted at overcoming barriers to actions either domestically or interrnationally.
        </div>
        <br/>
      </div>

      <div class="col-md-2 vcenter idxHdr home-img">
        <a href="/images/there-is-no-planet-b.png">
          <img src="/images/there-is-no-planet-b.png"
               class="img-responsive"
               style="border-radius: 20px; margin: 10px; max-width: none; width: 200px; height: auto"
               alt="Climate Change"/>
        </a>
      </div>
    </div>

    <hr>
    <!--  Block 2 -->
    <div class="row">
      <div class="col-md-2 vcenter idxHdr home-img">
        <a href="/images/natons.png">
          <img src="/images/natons.png"
               style="border-radius: 20px; margin: 10px; max-width: none; width: 200px; height: auto"
               class="img-responsive"
               alt="Nations"/>
        </a>
      </div>
>>>>>>> f4781ef3

  <!--  Main content -->
  <div class="wrapper">
    <div class="container">

      <!--  NAVBAR -->
      <nav class="navbar navbar-expand-lg navbar-light bg-light position-sticky fixed-top">

        <a class="navbar-brand" href="#">AI for Global Climate Cooperation</a>
        <button class="navbar-toggler" type="button" data-toggle="collapse" data-target="#navbarSupportedContent"
          aria-controls="navbarSupportedContent" aria-expanded="false" aria-label="Toggle navigation">
          <span class="navbar-toggler-icon"></span>
        </button>

        <div class="collapse navbar-collapse" id="navbarSupportedContent">
          <div class="navbar-nav">
            <!-- <a class="nav-item nav-link" href="#">Home</a> -->
            <a class="nav-item nav-link" href="#about">About</a>
            <a class="nav-item nav-link" href="#faq">FAQ</a>
            <a class="nav-item nav-link" href="https://github.com/mila-iqia/climate-cooperation-competition"
              target="blank">Code</a>
            <a class="nav-item nav-link" href="#leaderboard">Leaderboard</a>
            <a class="nav-item nav-link" href="#register">Register</a>
            <a class="nav-item nav-link" href="#submit" class="">Submit a solution</a>
            <a class="nav-item nav-link green-highlight" href="#getstarted" class="green-highlight">Get started</a>
          </div>
        </div>
      </nav>


      <!--  Block 1 -->
      <div class="content-wrapper">
        <div class="row pt-5">
          <div class="col-8">
            <h2>We need global cooperation to mitigate climate change.</h2>
            <p>
              Climate change is happening quicker than we have feared.

              The latest <a href="https://www.ipcc.ch/report/ar6/wg3/">IPCC
                report</a> warns that it is <strong>‘now or never’</strong> if world is to stave off climate disaster.

              However, it is still <a href="https://www.un.org/en/un75/climate-crisis-race-we-can-win">a race we can
                win</a>, capping global temperature increase at 2 degrees Celsius.

            </p>
            <h2>Participate in this competition to use AI for social good.</h2>
            <p>
              To mitigate climate change, we need comprehensive long-term global cooperation.

              This poses a complex game-theoretic problem.

              There is no central entity that forces regions to adhere to climate
              agreements, while regions have individual
              policy objectives that are often misaligned.

            </p>

            <p>
              <b>This competition aims to develop realistic and effective solutions to this challenging problem
                and connect AI
                researchers with economists and policy experts.
              </b>
              Specifically, the goal is to design multilateral negotiation protocols and agreements that incentivize
              cooperation
              on climate change. These solutions will be tested in a simulation with AI agents that is calibrated to
              real-world
              data.
            </p>
            <p>
              <a href="#getstarted">Get started here!</a>
            </p>
          </div>
          <div class="col-4">

            <img src="images/ai-head.png" style="width: auto">
          </div>
        </div>

<<<<<<< HEAD
        <div class="row" id="leaderboard">
          <div class="col">
            <h1>LEADERBOARD</h1>

            <!-- <div class="container">

              <meta http-equiv="refresh" content="10">
              <div class="row">
                <div class="col">


                  <div style="font-size: 1.2em; text-align: center">

                    <h2></h2>
                    <table border="1" class="dataframe">
                      <thead>
                        <tr style="text-align: center;">
                          <th>Rank</th>
                          <th>Episode Reward</th>
                          <th>Temperature Rise</th>
                          <th>Carbon Mass</th>
                          <th>Capital</th>
                          <th>Production</th>
                          <th>Gross Output</th>
                          <th>Investment</th>
                          <th>Abatement Cost</th>
                          <th>Climate Index</th>
                          <th>Economic Index</th>
                          <th>Weighted Index</th>
                        </tr>
                      </thead>
                      <tbody>
                        <tr>
                          <td>1</td>
                          <td>100.46</td>
                          <td>2.21</td>
                          <td>1234</td>
                          <td>23886</td>
                          <td>10309</td>
                          <td>5060</td>
                          <td>2207</td>
                          <td>0.42</td>
                          <td>inf</td>
                          <td>0.58</td>
                          <td>inf</td>
                        </tr>
                        <tr>
                          <td>2</td>
                          <td>258.73</td>
                          <td>1.84</td>
                          <td>1021</td>
                          <td>78008</td>
                          <td>29561</td>
                          <td>15596</td>
                          <td>7270</td>
                          <td>3.32</td>
                          <td>inf</td>
                          <td>1.99</td>
                          <td>inf</td>
                        </tr>
                      </tbody>
                    </table>
=======
      <div class="col-md-2 vcenter idxHdr home-img">
        <a href="/images/science-policy.png">
          <img src="/images/science-policy.png"
               style="border-radius: 20px; margin: 10px; max-width: none; width: 200px; height: auto"
               class="img-responsive"
               alt="science-policy."/>
        </a>
      </div>

    </div>
    <hr>
  </div>

  <!-- Structure of the competition -->
  <div class="container">
    <div class="row">
      <h1>Structure of the competition</h1>
      We provide the participants with a simulated environment with nations as independent agents that are guided by a base climate-economics model (e.g., RICE).
      The simulator runs for 100 years during which each nation-agent takes actions that govern the evolution of the environment.
      These actions include setting a savings rate (proportion of income to invest), mitigation rate (proportion of savings to invest in climate change mitigation), international tariffs, export limits, and import bids.
      These actions are further influenced by multilateral negotiation (e.g., climate clubs) between nation-agents.

      To read more about the simulator, please refer to the <a href="TODO: ADD LINK">paper</a> and our <a href="TODO: ADD LINK">Github repository</a>.

      <br><br>
      To avoid political sensitivities, the simulation features a set of fictitious nations or operates at the level of multinational regions. Simulation parameters are still calibrated to the real world as much as possible. For example, regions represent advanced to developed economies, small to large populations, etc.


    </div>
  </div>

  <!-- Competition Tracks -->
  <div class="container">
    <hr>
    <div class="row">
      <h1>Competition Tracks</h1>
      <h2>Track 1: Maximum score wins</h2>
      The participants are tasked with the following:
      <ul>
        <li>propose and implement multilateral agreements to augment the simulator,</li>
        <li>train AI agents that negotiate with each other and optimize their utility, and</li>
        <li>evaluate the learned policies and resulting economic and climate change metrics, e.g., global equality, productivity, temperature increase.</li>
      </ul>

      <h2>Track 2: Practically relevant entry wins</h2>
      In this track, we expect the participants to convey their findings in practically relevant context without going too technical.
      As we aim to bring the insights from the competition to the policymakers, we expect the entries in this track to be written for policymakers.

      <h2>Track 3: Critique the simulator</h2>
        As with all the simulators, we don't expect it to be completely realistic.
        However, we can strive to make it closely follow the real world dynamics.
        Thus, we invite participants to point out potential developments and loopholes in the simulator that will be included in the next rounds of this competition.
    </div>
  </div>

  <!-- Evaluation of the competition -->
  <div class="container">
    <hr>
    <div class="row">
      <h1>Evaluation of the submissions</h1>
      <h2>Track 1: Maximum score wins</h2>
      Teams should argue why their solution is feasible, technically sound, and attractive.
      For instance, from a game-theoretical perspective, good multilateral agreements might punish free-riders and might have to ensure that it’s difficult to “game” agreements with unrealistic behaviours.

      We expect the submissions to contain the following -
      <ul>
        <li>Modified code with negotiation protocol</li>
        <li>RL agents trained on that protocol</li>
        <li>A technical report containing plots and accompanying justification of suggested negotiation strategy</li>
      </ul>

      Please refer to the full <a href="TODO: ADD LINK">submission guidelines</a> for a full description of what is expected.

      <h2>Track 2: Practically relevant entry wins</h2>
      In addition to the requirements in the Track 1, we expect an additional submission
      <ul>
        <li>A 2500 word essay that summarizes the insights deliverable to policymaker jury </li>
      </ul>

      <h2>Track 3: Critique the simulator</h2>
      ADD GUIDELINES HERE
    </div>
  </div>

  <!-- Outcome of the competition -->
  <div class="container">
    <hr>
    <div class="row">
      <h1>Outcome of the competition</h1>
      The winning entries will receive the following benefits
      <ul>
        <li> Getting your insights heard by the policymakers and receiving a direct feedback from them</li>
        <li> Having your work in the proceedings of the competition </li>
        <li> Acknowledgements in the future iterations of the competition and the invitiation to participate in its organization </li>
      </ul>
    </div>
  </div>
>>>>>>> f4781ef3

                  </div>
                </div>
              </div>
            </div> -->
            <iframe src="http://34.111.184.174" style="width: 100%; height: 10em; border: 0; border-radius: 0.5em;"
              scrolling="no"></iframe>
          </div>
        </div>

        <!-- Schedule of the competition -->
        <div class="row">
          <div class="col">

            <h1>SCHEDULE</h1>
            <div style="display: flex; justify-content:center">
              <table>
                <thead>
                  <th></th>
                  <th>Date</th>
                  <th>Time</th>
                  <th>Link</th>
                </thead>

                <tr>
                  <td>
                    <p>Kick-off town hall.</p>
                  </td>
                  <td>May 10, 2022</td>
                  <td>4 pm PST</td>
                  <td><a href="">Zoom</a></td>
                </tr>
                <tr>
                  <td>
                    <p>Submission deadline</p>
                  </td>
                  <td>July 31, 2022</td>
                  <td></td>
                  <td><a href="">Slack</a></td>
                </tr>
                <tr>
                  <td>
                    <p>Results Event</p>
                  </td>
                  <td>August 14, 2022</td>
                  <td>12 pm PST</td>
                  <td><a href="">Slack</a></td>
                </tr>
                <tr>
                  <td>
                    <p>Release of feedback</p>
                  </td>
                  <td>August 15, 2022</td>
                  <td>12 pm PST</td>
                  <td><a href="">Slack</a></td>
                </tr>
              </table>

            </div>
          </div>
        </div>

        <!--Get started competition -->
        <div class="row" id="getstarted">
          <div class="col">
            <h1>GET STARTED</h1>
            <ol>
              <li>
                <a href="#register">Register here.</a>
              </li>
              <li>
                Get the <a href="https://github.com/mila-iqia/climate-cooperation-competition" target="blank">starter
                  kit
                  on
                  Github</a>.
                Our code repo provides simulation and reinforcement learning
                code, tutorials, calibration details, evaluation and submission code, and more.
              </li>
              <li>
                Read the <a href="LINK-TO-PAPER" target="blank">technical white paper</a> that explains the structure
                of
                the
                simulation, the mathematical background, and
                calibration details.
              </li>
              <li>
                <a position-sticky fixed-top href="#submit">Submit your solutions</a>.
              </li>
            </ol>
          </div>
        </div>

        <!-- Structure of the competition -->
        <div class="row" id="about">
          <div class="col">
            <h1>COMPETITION OVERVIEW</h1>
            <h2>What will you do?</h2>
            <p>
              The goal is to implement a negotiation strategy that will help regions to achieve their individual
              goals,
              but
              also (indirectly) lead to better climate outcomes.
            </p>

            <p>
              You will use a climate-economic simulation with fictitious regions as independent AI agents. Each agent
              chooses
              how much to invest and mitigate climate change, sets international tariffs, limits exports, and imports
              goods.
            </p>
            <p>
              The simulator runs for 100 years.
            </p>
            <p>
              Regions also engage in multilateral negotiations.
            </p>
            <p>
              The structural parameters are calibrated to real data.
            </p>
            <p>
              To read more about the simulator, please refer to the <a href="TODO: ADD LINK" target="blank">paper</a>
              and
              our <a href="https://github.com/mila-iqia/climate-cooperation-competition" target="blank">Github
                repository</a>.
            </p>
          </div>
        </div>

        <div class="row">
          <div class="col">
            <h2>Track 1</h2>
            <p>
              <b>What you do:</b>
            <ul>
              <li>propose and implement multilateral agreements to augment the simulator,</li>
              <li>train AI agents that negotiate with each other and optimize their utility, and</li>
              <li>evaluate the learned policies and resulting economic and climate change metrics, e.g., global
                equality,
                productivity, temperature increase.</li>
            </ul>
            </p>
            <p>
              <b>How to submit:</b>

              Each submission should have the following:
            <ul>
              <li>Modified code with negotiation protocol</li>
              <li>RL agents trained on that protocol</li>
              <li>A short technical report containing plots and accompanying justification of suggested negotiation
                strategy
              </li>
            </ul>
            For all details, please refer to the <a
              href="https://docs.google.com/document/d/1ojtd5r42Jl_zNl79BdEilQaM3wt9OWoZLQWXQhInq-Q/edit?usp=sharing">submission
              guidelines</a>.
            </p>
            <p>
              <b>How do we evaluate:</b>
              Each team's solution is scored by the number of other teams' best solutions are Pareto-dominated.
              Ties are broken by climate index score (higher = better).
            </p>
            <p>
              <a href="#submit">Submit your solution here!</a>
            </p>


            <h2>Track 2</h2>
            <p>
              <b>What you do:</b>
              In this track, you will argue why your solution is practically relevant and usable in the real world.

              As we aim to bring the insights from the competition to policymakers, we expect the entries in this
              track
              to
              contain a high-level summary for policymakers.
            </p>
            <p>
              <b>How to submit:</b>
              In addition to the requirements in Track 1, you should also submit a written summary, justification, and
              explanation of your solution and insights.

              Your write-up should argue why your solution is feasible, technically sound, and attractive.
              For instance, from a game-theoretical perspective, good multilateral agreements might punish free-riders
              and
              might
              have to ensure that it’s difficult to “game” agreements with unrealistic behaviours.

              Please see the <a
                href="https://docs.google.com/document/d/1ojtd5r42Jl_zNl79BdEilQaM3wt9OWoZLQWXQhInq-Q/edit?usp=sharing">submission
                guidelines</a> for a template submission with suggestions for aspects to discuss.
            </p>
            <p>
              <b>How do we evaluate:</b>
              An expert jury will review your submission and use a scoring rubric to evaluate your solution.
              They will also assess the real-world relevancy and impact of your proposed solution.
            </p>
            <p>
              <a href="#submit">Submit your solution here!</a>
            </p>

            <h2>Track 3</h2>
            <p>
              We strive to closely simulate real-world dynamics.
              But, no simulator is perfect.
              Thus, we invite you to point out potential improvements and loopholes.
            </p>
            <p>
              <a href="#submit">Submit your solution here!</a>
            </p>
          </div>
        </div>

        <!-- Outcome of the competition -->
        <div class="row">
          <div class="col">
            <h1>PRIZES</h1>
            If you participate, you will:
            <ul>
              <li>get feedback from policy experts on your ideas, and</li>
              <li>publish your work in the proceedings of the competition.</li>
            </ul>
          </div>
        </div>

        <div class="row" id="register">
          <div class="col">
            <h1>REGISTER</h1>
            <a
              href="https://docs.google.com/forms/d/17rF3REYs57XSFeE7xyCcl1HgG0Hwrc0vHmLSwUoJ6Nc/viewform?ts=626861a8&edit_requested=true">Register
              here</a>.
          </div>
        </div>

        <div class="row" id="submit">
          <div class="col">
            <h1>SUBMIT A SOLUTION</h1>
            <ul>
              <li>Track 1: <a
                  href="https://docs.google.com/forms/d/1QtIOvEBt19aHi0Yreh4c5dPKObpwEkoy-NfAB7D2qEo/viewform?ts=624b50d2&edit_requested=true">Google
                  Form</a></li>
              <li>Track 2: <a
                  href="https://docs.google.com/document/d/1ojtd5r42Jl_zNl79BdEilQaM3wt9OWoZLQWXQhInq-Q/edit?usp=sharing">
                  Submission and Review Template
                </a></li>
            </ul>
          </div>
        </div>

        <div class="row" id="faq">
          <div class="col">
            <h1>FAQ</h1>
            <p>
              <b>
                Where can I ask questions?
              </b><br />
              Check out our <a href="https://groups.google.com/g/climate-cooperation-competition" target="blank">Google
                Group</a> and <a
                href="https://join.slack.com/t/aieconomist/shared_invite/zt-g71ajic7-XaMygwNIup~CCzaR1T0wgA"
                target="blank">Slack
                channel</a>.
            </p>
            <p>
              <b>
                How can I find other people interested in the competition?
              </b><br />
              Introduce yourself on Slack in <a
                href="https://join.slack.com/t/aieconomist/shared_invite/zt-g71ajic7-XaMygwNIup~CCzaR1T0wgA"
                target="blank">#looking-for-a-team</a>!
            </p>
          </div>
        </div>

        <div class="row">
          <div class="col">
            <h1>TEAM</h1>
            <h2>Jury</h2>
          </div>
        </div>
        <div class="row">
          <div class="col">

            <div class="people-round-div">
<<<<<<< HEAD
              <img src="images/people/mark-carney-pic.png" class="img-responsive people-img"></img>
=======
              <img src="/images/people/mark-carney-pic.png"  class="img-responsive people-img"></img>
>>>>>>> f4781ef3
            </div>
            <div class="designation">
              <strong>Mark Carney</strong><br>UN Envoy for Climate Action<br>Former Governor of the Bank of
              England<br>Former Governor of the Bank of Canada
            </div>
          </div>
          <div class="col">

            <div class="people-round-div">
              <img src="/images/people/gillian.png" class="img-responsive people-img"></img>
            </div>
            <div class="designation">
              <strong>Gillian Hadfield</strong><br>Schwartz Reisman Chair in Technology and Society <br> Professor of Law and Professor of Strategic Management <br> Director, Schwartz Reisman Institute for Technology and Society
            </div>
          </div>
        </div>
      </div>
	  
      <div class="col-xs-12 col-sm-4 col-md-3 mb-2">
        <div class="row">
          <div class="col-md-12 idxHdr">
            <div class="people-round-div">
              <img src="/images/people/david.png"  class="img-responsive people-img"></img>
            </div>
            <div class="designation">
              <strong>David Parkes</strong><br>Co-Director of the Harvard Data Science Initiative <br> Co-Chair of the FAS Master of Science in Data Science and Harvard Business Analytics Program
            </div>
          </div>
        </div>
      </div>

      <div class="col-xs-12 col-sm-4 col-md-3 mb-2">
        <div class="row">
          <div class="col-md-12 idxHdr">
            <div class="people-round-div">
              <img src="/images/people/lynn.png"  class="img-responsive people-img"></img>
            </div>
            <div class="designation">
              <strong>Lynn Kaack</strong><br>Assistant Professor<br>Computer Science and Public Policy at the Hertie School
            </div>
          </div>
        </div>
      </div>

      <div class="col-xs-12 col-sm-4 col-md-3 mb-2">
        <div class="row">
          <div class="col-md-12 idxHdr">
            <div class="people-round-div">
              <img src="/images/people/nicholas.png"  class="img-responsive people-img"></img>
            </div>
            <div class="designation">
              <strong>Nicholas Muller</strong><br>Lester and Judith Lave Professor<br>Economics, Engineering, and Public Policy, Engineering and Public Policy, Tepper School of Business
            </div>
          </div>
        </div>
      </div>
	
      <div class="col-xs-12 col-sm-4 col-md-3 mb-2">
        <div class="row">
          <div class="col-md-12 idxHdr">
            <div class="people-round-div">
              <img src="/images/people/eyck.png"  class="img-responsive people-img"></img>
            </div>
            <div class="designation">
              <strong>Eyck Freymann</strong><br>Postdoctoral Fellow <br> Arctic Initiative Harvard Kennedy School Belfer Center
            </div>
          </div>
        </div>

        <div class="row">
          <div class="col">
            <h2>Advisors</h2>
          </div>
        </div>
        <div class="row">
          <div class="col">

            <div class="people-round-div">
<<<<<<< HEAD
              <img src="images/people/vincent.png" class="img-responsive people-img"></img>
=======
              <img src="/images/people/vincent.png"  class="img-responsive people-img"></img>
>>>>>>> f4781ef3
            </div>
            <div class="designation">
              <strong>Vincent Conitzer</strong><br>Professor of Computer Science<br>Duke University
            </div>
          </div>
        </div>
<<<<<<< HEAD
=======
      </div>
	  
      <div class="col-xs-12 col-sm-4 col-md-3 mb-2">
        <div class="row">
          <div class="col-md-12 idxHdr">
            <div class="people-round-div">
              <img src="/images/people/richard.png"  class="img-responsive people-img"></img>
            </div>
            <div class="designation">
              <strong>Richard Socher</strong><br>Former adjunct professor <br> Stanford's computer science department <br> Former Chief Scientist (EVP) <br> Salesforce
            </div>
          </div>
        </div>
      </div>

      <div class="col-xs-12 col-sm-4 col-md-3 mb-2">
        <div class="row">
          <div class="col-md-12 idxHdr">
            <div class="people-round-div">
              <img src="/images/people/lynn.png"  class="img-responsive people-img"></img>
            </div>
            <div class="designation">
              <strong>Lynn Kaack</strong><br>Assistant Professor<br>Computer Science and Public Policy at the Hertie School
            </div>
          </div>
        </div>
      </div>

    </div>
  </div>

  <!--Organizers-->
  <div class="container">
  <hr>
    <div class="row">
      <h1>Organizers</h1>
>>>>>>> f4781ef3

        <div class="row">
          <div class="col">
            <h2>Organizers</h2>
          </div>
        </div>
        <div class="row">
          <div class="col">

            <div class="people-round-div">
              <img src="/images/people/tianyu.png" class="img-responsive people-img"></img>
            </div>
            <div class="designation">
              <strong>Tianyu Zhang</strong><br>PhD Student<br>Université de Montréal, Mila
            </div>
          </div>

          <div class="col">

            <div class="people-round-div">
<<<<<<< HEAD
              <img src="images/people/andrew.png" class="img-responsive people-img"></img>
=======
              <img src="/images/people/andrew.png"  class="img-responsive people-img"></img>
>>>>>>> f4781ef3
            </div>
            <div class="designation">
              <strong>Andrew Williams</strong><br>Student<br>Université de Montréal, Mila
            </div>
          </div>

          <div class="col">

            <div class="people-round-div">
<<<<<<< HEAD
              <img src="images/people/soham.png" class="img-responsive people-img"></img>
=======
              <img src="/images/people/soham.png"  class="img-responsive people-img"></img>
>>>>>>> f4781ef3
            </div>
            <div class="designation">
              <strong>Soham Phade</strong><br>Research Scientist<br>Salesforce
            </div>
          </div>

          <div class="col">

            <div class="people-round-div">
<<<<<<< HEAD
              <img src="images/people/sunil.png" class="img-responsive people-img"></img>
=======
              <img src="/images/people/sunil.png"  class="img-responsive people-img"></img>
>>>>>>> f4781ef3
            </div>
            <div class="designation">
              <strong>Sunil Srinivas</strong><br>Research Engineer<br>Salesforce
            </div>
          </div>

          <div class="col">

            <div class="people-round-div">
<<<<<<< HEAD
              <img src="images/people/yang.png" class="img-responsive people-img"></img>
=======
              <img src="/images/people/yang.png"  class="img-responsive people-img"></img>
>>>>>>> f4781ef3
            </div>
            <div class="designation">
              <strong>Yang Zhang</strong><br>Part-time Researcher<br>Bank of Canada, Mila
            </div>
          </div>

          <div class="col">

            <div class="people-round-div">
<<<<<<< HEAD
              <img src="images/people/prateek.png" class="img-responsive people-img" style=""></img>
=======
              <img src="/images/people/prateek.png"  class="img-responsive people-img" style=""></img>
>>>>>>> f4781ef3
            </div>
            <div class="designation">
              <strong>Prateek Gupta</strong><br>PhD Student<br>University of Oxford<br>The Alan Turing Institute
            </div>
          </div>

          <div class="col">

            <div class="people-round-div">
<<<<<<< HEAD
              <img src="images/people/stephan.png" class="img-responsive people-img"></img>
=======
              <img src="/images/people/stephan.png"  class="img-responsive people-img"></img>
>>>>>>> f4781ef3
            </div>
            <div class="designation">
              <strong>Stephan Zheng</strong><br>AI Economist Team Lead<br>Salesforce Research
            </div>
          </div>

          <div class="col">

            <div class="people-round-div">
<<<<<<< HEAD
              <img src="images/people/yoshua.jpeg" class="img-responsive people-img"></img>
=======
              <img src="/images/people/yoshua.jpeg"  class="img-responsive people-img"></img>
>>>>>>> f4781ef3
            </div>
            <div class="designation">
              <strong>Yoshua Bengio</strong><br>CIFAR AI Chair, Fellow and Program Director<br>Scientific Director
              of
              Mila and IVADO<br>
            </div>
          </div>
        </div>

      </div>

    </div>
  </div>

  <div class="position-sticky fixed-bottom" id="bottom-bar">
    <div class="container">
      <div class="row">
        <div class="col">
          <footer>
            Website powered by <a href="http://jekyllrb.com">Jekyll</a>.
          </footer>
        </div>
      </div>
    </div>
  </div>

</html><|MERGE_RESOLUTION|>--- conflicted
+++ resolved
@@ -3,7 +3,7 @@
 
 <head>
   <meta charset="UTF-8" />
-  <title>AI Design Competition for Global Climate Cooperation</title>
+  <title>AI Competition for Global Climate Cooperation</title>
 
   <meta name="viewport" content="width=device-width, initial-scale=1, maximum-scale=1" />
   <meta name="description" content="Fostering Global Cooperation to Mitigate Climate Change | Competition" />
@@ -18,54 +18,7 @@
   <link rel="stylesheet" href="styles/css/academicons.min.css">
   <link rel="stylesheet" href="styles/pygments/default.css">
   <link rel="stylesheet" href="styles/css/sharingbuttons.css">
-<<<<<<< HEAD
   <link rel="icon" href="images/favicon.ico" />
-=======
-  <link rel="icon" href="/images/favicon.ico" />
-  <link rel="stylesheet" href="https://fonts.googleapis.com/css?family=Roboto:300,300italic,700,700italic" />
-  <link rel="stylesheet" href="https://unpkg.com/mvp.css" />
-  <link rel="stylesheet" href="styles/css/main.css" />
-  <link rel="stylesheet" href="styles/css/bamos.css">
-  <link rel="stylesheet" href="styles/css/pgupta.css">
-</head>
-
-<body>
-  <!--  NAVBAR -->
-  <div class="navbar navbar-default navbar-fixed-top">
-		<div class="container">
-			<div class="row h-300">
-				<div class="col-md-10 col-md-offset-1">
-					<div class="navbar-header">
-						  <a href="/" class="navbar-brand">
-                  <div>
-                      <img src="/images/sad-earth.png" class="img-circle"></img>
-                      There is no Planet B
-                  </div>
-              </a>
-						<button class="navbar-toggle" type="button" data-toggle="collapse" data-target="#navbar-main">
-							<span class="icon-bar"></span>
-							<span class="icon-bar"></span>
-							<span class="icon-bar"></span>
-						</button>
-					</div>
-					<!-- <div class="navbar-collapse collapse" id="navbar-main"> -->
-          <div class="nav navbar-nav navbar-right" id="navbar-main">
-						<ul class="nav navbar-nav">
-							<li>
-								<a href="/">About</a>
-							</li>
-              <li>
-                <a href="TODO: ADD LINK">Code</a>
-              </li>
-							<li>
-								<a href="TODO: ADD LINK">Leaderboard</a>
-							</li>
-					</div>
-				</div>
-			</div>
-		</div>
-	</div>
->>>>>>> f4781ef3
 
   <!-- Boilerplate -->
   <link rel="stylesheet" href="styles/css/bootstrap.min.css">
@@ -74,49 +27,9 @@
   <!-- Custom -->
   <link rel="stylesheet" href="styles/css/custom.css">
 
-<<<<<<< HEAD
 </head>
 
 <body>
-
-=======
-    <hr>
-    <!--  Block 1 -->
-    <div class="row">
-      <div class="col-md-7 col-md-offset-1 vcenter idxHdr">
-        <div style='font-size: 1.2em; text-align:left'>
-          <b>Climate change is a global crisis</b> - it poses an existential threat to humanity.
-          And it is happening quicker than we have feared. The latest <a href="https://www.ipcc.ch/report/ar6/wg3/">IPCC report<a> warns that it is ‘now or never’ if world is to stave off climate disaster.
-          However, it is still <a href="https://www.un.org/en/un75/climate-crisis-race-we-can-win">a race we can win</a>.
-          While the climate change response has to come from individuals, public, and private sectors, a comperhensive global cooperation will be vital.
-          For example, a nation's global declaration of net-zero commitments send political signals about future that can motivate domestic policy reforms, or
-          transferring of financing and technologies to help developing countries, or cooperative initiatives among a few nations (e.g., climate clubs) targeted at overcoming barriers to actions either domestically or interrnationally.
-        </div>
-        <br/>
-      </div>
-
-      <div class="col-md-2 vcenter idxHdr home-img">
-        <a href="/images/there-is-no-planet-b.png">
-          <img src="/images/there-is-no-planet-b.png"
-               class="img-responsive"
-               style="border-radius: 20px; margin: 10px; max-width: none; width: 200px; height: auto"
-               alt="Climate Change"/>
-        </a>
-      </div>
-    </div>
-
-    <hr>
-    <!--  Block 2 -->
-    <div class="row">
-      <div class="col-md-2 vcenter idxHdr home-img">
-        <a href="/images/natons.png">
-          <img src="/images/natons.png"
-               style="border-radius: 20px; margin: 10px; max-width: none; width: 200px; height: auto"
-               class="img-responsive"
-               alt="Nations"/>
-        </a>
-      </div>
->>>>>>> f4781ef3
 
   <!--  Main content -->
   <div class="wrapper">
@@ -195,173 +108,10 @@
           </div>
         </div>
 
-<<<<<<< HEAD
         <div class="row" id="leaderboard">
           <div class="col">
             <h1>LEADERBOARD</h1>
 
-            <!-- <div class="container">
-
-              <meta http-equiv="refresh" content="10">
-              <div class="row">
-                <div class="col">
-
-
-                  <div style="font-size: 1.2em; text-align: center">
-
-                    <h2></h2>
-                    <table border="1" class="dataframe">
-                      <thead>
-                        <tr style="text-align: center;">
-                          <th>Rank</th>
-                          <th>Episode Reward</th>
-                          <th>Temperature Rise</th>
-                          <th>Carbon Mass</th>
-                          <th>Capital</th>
-                          <th>Production</th>
-                          <th>Gross Output</th>
-                          <th>Investment</th>
-                          <th>Abatement Cost</th>
-                          <th>Climate Index</th>
-                          <th>Economic Index</th>
-                          <th>Weighted Index</th>
-                        </tr>
-                      </thead>
-                      <tbody>
-                        <tr>
-                          <td>1</td>
-                          <td>100.46</td>
-                          <td>2.21</td>
-                          <td>1234</td>
-                          <td>23886</td>
-                          <td>10309</td>
-                          <td>5060</td>
-                          <td>2207</td>
-                          <td>0.42</td>
-                          <td>inf</td>
-                          <td>0.58</td>
-                          <td>inf</td>
-                        </tr>
-                        <tr>
-                          <td>2</td>
-                          <td>258.73</td>
-                          <td>1.84</td>
-                          <td>1021</td>
-                          <td>78008</td>
-                          <td>29561</td>
-                          <td>15596</td>
-                          <td>7270</td>
-                          <td>3.32</td>
-                          <td>inf</td>
-                          <td>1.99</td>
-                          <td>inf</td>
-                        </tr>
-                      </tbody>
-                    </table>
-=======
-      <div class="col-md-2 vcenter idxHdr home-img">
-        <a href="/images/science-policy.png">
-          <img src="/images/science-policy.png"
-               style="border-radius: 20px; margin: 10px; max-width: none; width: 200px; height: auto"
-               class="img-responsive"
-               alt="science-policy."/>
-        </a>
-      </div>
-
-    </div>
-    <hr>
-  </div>
-
-  <!-- Structure of the competition -->
-  <div class="container">
-    <div class="row">
-      <h1>Structure of the competition</h1>
-      We provide the participants with a simulated environment with nations as independent agents that are guided by a base climate-economics model (e.g., RICE).
-      The simulator runs for 100 years during which each nation-agent takes actions that govern the evolution of the environment.
-      These actions include setting a savings rate (proportion of income to invest), mitigation rate (proportion of savings to invest in climate change mitigation), international tariffs, export limits, and import bids.
-      These actions are further influenced by multilateral negotiation (e.g., climate clubs) between nation-agents.
-
-      To read more about the simulator, please refer to the <a href="TODO: ADD LINK">paper</a> and our <a href="TODO: ADD LINK">Github repository</a>.
-
-      <br><br>
-      To avoid political sensitivities, the simulation features a set of fictitious nations or operates at the level of multinational regions. Simulation parameters are still calibrated to the real world as much as possible. For example, regions represent advanced to developed economies, small to large populations, etc.
-
-
-    </div>
-  </div>
-
-  <!-- Competition Tracks -->
-  <div class="container">
-    <hr>
-    <div class="row">
-      <h1>Competition Tracks</h1>
-      <h2>Track 1: Maximum score wins</h2>
-      The participants are tasked with the following:
-      <ul>
-        <li>propose and implement multilateral agreements to augment the simulator,</li>
-        <li>train AI agents that negotiate with each other and optimize their utility, and</li>
-        <li>evaluate the learned policies and resulting economic and climate change metrics, e.g., global equality, productivity, temperature increase.</li>
-      </ul>
-
-      <h2>Track 2: Practically relevant entry wins</h2>
-      In this track, we expect the participants to convey their findings in practically relevant context without going too technical.
-      As we aim to bring the insights from the competition to the policymakers, we expect the entries in this track to be written for policymakers.
-
-      <h2>Track 3: Critique the simulator</h2>
-        As with all the simulators, we don't expect it to be completely realistic.
-        However, we can strive to make it closely follow the real world dynamics.
-        Thus, we invite participants to point out potential developments and loopholes in the simulator that will be included in the next rounds of this competition.
-    </div>
-  </div>
-
-  <!-- Evaluation of the competition -->
-  <div class="container">
-    <hr>
-    <div class="row">
-      <h1>Evaluation of the submissions</h1>
-      <h2>Track 1: Maximum score wins</h2>
-      Teams should argue why their solution is feasible, technically sound, and attractive.
-      For instance, from a game-theoretical perspective, good multilateral agreements might punish free-riders and might have to ensure that it’s difficult to “game” agreements with unrealistic behaviours.
-
-      We expect the submissions to contain the following -
-      <ul>
-        <li>Modified code with negotiation protocol</li>
-        <li>RL agents trained on that protocol</li>
-        <li>A technical report containing plots and accompanying justification of suggested negotiation strategy</li>
-      </ul>
-
-      Please refer to the full <a href="TODO: ADD LINK">submission guidelines</a> for a full description of what is expected.
-
-      <h2>Track 2: Practically relevant entry wins</h2>
-      In addition to the requirements in the Track 1, we expect an additional submission
-      <ul>
-        <li>A 2500 word essay that summarizes the insights deliverable to policymaker jury </li>
-      </ul>
-
-      <h2>Track 3: Critique the simulator</h2>
-      ADD GUIDELINES HERE
-    </div>
-  </div>
-
-  <!-- Outcome of the competition -->
-  <div class="container">
-    <hr>
-    <div class="row">
-      <h1>Outcome of the competition</h1>
-      The winning entries will receive the following benefits
-      <ul>
-        <li> Getting your insights heard by the policymakers and receiving a direct feedback from them</li>
-        <li> Having your work in the proceedings of the competition </li>
-        <li> Acknowledgements in the future iterations of the competition and the invitiation to participate in its organization </li>
-      </ul>
-    </div>
-  </div>
->>>>>>> f4781ef3
-
-                  </div>
-                </div>
-              </div>
-            </div> -->
             <iframe src="http://34.111.184.174" style="width: 100%; height: 10em; border: 0; border-radius: 0.5em;"
               scrolling="no"></iframe>
           </div>
@@ -631,269 +381,190 @@
 
         <div class="row">
           <div class="col">
-            <h1>TEAM</h1>
-            <h2>Jury</h2>
-          </div>
-        </div>
+            <h1>Jury Members</h1>
+
+              <h2>Policymaker Jury</h2>
+              <div class="row">
+                <div class="col">
+                  <div class="people-round-div">
+                    <img src="images/people/mark-carney-pic.png" class="img-responsive people-img"></img>
+                  </div>
+                  <div class="designation">
+                    <strong>Mark Carney</strong><br>UN Envoy for Climate Action<br>Former Governor of the Bank of
+                    England<br>Former Governor of the Bank of Canada
+                  </div>
+                </div>
+              </div>
+
+              <h2>Jury</h2>
+              <div class="row">
+
+                <div class="col">
+                  <div class="people-round-div">
+                    <img src="/images/people/gillian.png" class="img-responsive people-img"></img>
+                  </div>
+                  <div class="designation">
+                    <strong>Gillian Hadfield</strong><br>Schwartz Reisman Chair in Technology and Society <br> Professor of Law and Professor of Strategic Management <br> Director, Schwartz Reisman Institute for Technology and Society
+                  </div>
+              </div>
+
+
+              <div class="col">
+                <div class="people-round-div">
+                  <img src="/images/people/david.png"  class="img-responsive people-img"></img>
+                </div>
+                <div class="designation">
+                  <strong>David Parkes</strong><br>Co-Director of the Harvard Data Science Initiative <br> Co-Chair of the FAS Master of Science in Data Science and Harvard Business Analytics Program
+                </div>
+              </div>
+
+              <div class="col">
+                <div class="people-round-div">
+                  <img src="/images/people/lynn.png"  class="img-responsive people-img"></img>
+                </div>
+                <div class="designation">
+                  <strong>Lynn Kaack</strong><br>Assistant Professor<br>Computer Science and Public Policy at the Hertie School
+                </div>
+              </div>
+
+              <div class="col">
+                <div class="people-round-div">
+                  <img src="/images/people/nicholas.png"  class="img-responsive people-img"></img>
+                </div>
+                <div class="designation">
+                  <strong>Nicholas Muller</strong><br>Lester and Judith Lave Professor<br>Economics, Engineering, and Public Policy, Engineering and Public Policy, Tepper School of Business
+                </div>
+              </div>
+
+              <div class="col">
+                <div class="people-round-div">
+                  <img src="/images/people/eyck.png"  class="img-responsive people-img"></img>
+                </div>
+                <div class="designation">
+                  <strong>Eyck Freymann</strong><br>Postdoctoral Fellow <br> Arctic Initiative Harvard Kennedy School Belfer Center
+                </div>
+              </div>
+
+            </div>
+
+            <h2>Advisors</h2>
+            <div class="row">
+
+                <div class="col">
+                  <div class="people-round-div">
+                    <img src="images/people/vincent.png" class="img-responsive people-img"></img>
+                  </div>
+                  <div class="designation">
+                    <strong>Vincent Conitzer</strong><br>Professor of Computer Science<br>Duke University
+                  </div>
+                </div>
+
+
+                <div class="col">
+                  <div class="people-round-div">
+                    <img src="/images/people/richard.png"  class="img-responsive people-img"></img>
+                  </div>
+                  <div class="designation">
+                    <strong>Richard Socher</strong><br>Former adjunct professor <br> Stanford's computer science department <br> Former Chief Scientist (EVP) <br> Salesforce
+                  </div>
+                </div>
+
+            </div>
+
+        </div>
+      </div>
+
+  <!--Organizers-->
+
         <div class="row">
           <div class="col">
-
-            <div class="people-round-div">
-<<<<<<< HEAD
-              <img src="images/people/mark-carney-pic.png" class="img-responsive people-img"></img>
-=======
-              <img src="/images/people/mark-carney-pic.png"  class="img-responsive people-img"></img>
->>>>>>> f4781ef3
-            </div>
-            <div class="designation">
-              <strong>Mark Carney</strong><br>UN Envoy for Climate Action<br>Former Governor of the Bank of
-              England<br>Former Governor of the Bank of Canada
-            </div>
-          </div>
-          <div class="col">
-
-            <div class="people-round-div">
-              <img src="/images/people/gillian.png" class="img-responsive people-img"></img>
-            </div>
-            <div class="designation">
-              <strong>Gillian Hadfield</strong><br>Schwartz Reisman Chair in Technology and Society <br> Professor of Law and Professor of Strategic Management <br> Director, Schwartz Reisman Institute for Technology and Society
-            </div>
-          </div>
+            <h1>Organizers</h1>
+
+            <div class="row">
+
+              <div class="col">
+                <div class="people-round-div">
+                  <img src="images/people/tianyu.png" class="img-responsive people-img"></img>
+                </div>
+                <div class="designation">
+                  <strong>Tianyu Zhang</strong><br>PhD Student<br>Université de Montréal, Mila
+                </div>
+              </div>
+
+              <div class="col">
+
+                <div class="people-round-div">
+                  <img src="images/people/andrew.png" class="img-responsive people-img"></img>
+                </div>
+                <div class="designation">
+                  <strong>Andrew Williams</strong><br>Student<br>Université de Montréal, Mila
+                </div>
+              </div>
+
+              <div class="col">
+
+                <div class="people-round-div">
+                  <img src="images/people/soham.png" class="img-responsive people-img"></img>
+                </div>
+                <div class="designation">
+                  <strong>Soham Phade</strong><br>Research Scientist<br>Salesforce
+                </div>
+              </div>
+
+              <div class="col">
+
+                <div class="people-round-div">
+                  <img src="images/people/sunil.png" class="img-responsive people-img"></img>
+                </div>
+                <div class="designation">
+                  <strong>Sunil Srinivas</strong><br>Research Engineer<br>Salesforce
+                </div>
+              </div>
+
+              <div class="col">
+
+                <div class="people-round-div">
+                  <img src="images/people/yang.png" class="img-responsive people-img"></img>
+                </div>
+                <div class="designation">
+                  <strong>Yang Zhang</strong><br>Part-time Researcher<br>Bank of Canada, Mila
+                </div>
+              </div>
+
+              <div class="col">
+
+                <div class="people-round-div">
+                  <img src="images/people/prateek.png" class="img-responsive people-img" style=""></img>
+                </div>
+                <div class="designation">
+                  <strong>Prateek Gupta</strong><br>PhD Student<br>University of Oxford<br>The Alan Turing Institute
+                </div>
+              </div>
+
+              <div class="col">
+                <div class="people-round-div">
+                  <img src="images/people/stephan.png" class="img-responsive people-img"></img>
+                </div>
+                <div class="designation">
+                  <strong>Stephan Zheng</strong><br>AI Economist Team Lead<br>Salesforce Research
+                </div>
+              </div>
+
+              <div class="col">
+                <div class="people-round-div">
+                  <img src="images/people/yoshua.jpeg" class="img-responsive people-img"></img>
+                </div>
+                <div class="designation">
+                  <strong>Yoshua Bengio</strong><br>CIFAR AI Chair, Fellow and Program Director<br>Scientific Director
+                  of
+                  Mila and IVADO<br>
+                </div>
+              </div>
         </div>
       </div>
-	  
-      <div class="col-xs-12 col-sm-4 col-md-3 mb-2">
-        <div class="row">
-          <div class="col-md-12 idxHdr">
-            <div class="people-round-div">
-              <img src="/images/people/david.png"  class="img-responsive people-img"></img>
-            </div>
-            <div class="designation">
-              <strong>David Parkes</strong><br>Co-Director of the Harvard Data Science Initiative <br> Co-Chair of the FAS Master of Science in Data Science and Harvard Business Analytics Program
-            </div>
-          </div>
-        </div>
-      </div>
-
-      <div class="col-xs-12 col-sm-4 col-md-3 mb-2">
-        <div class="row">
-          <div class="col-md-12 idxHdr">
-            <div class="people-round-div">
-              <img src="/images/people/lynn.png"  class="img-responsive people-img"></img>
-            </div>
-            <div class="designation">
-              <strong>Lynn Kaack</strong><br>Assistant Professor<br>Computer Science and Public Policy at the Hertie School
-            </div>
-          </div>
-        </div>
-      </div>
-
-      <div class="col-xs-12 col-sm-4 col-md-3 mb-2">
-        <div class="row">
-          <div class="col-md-12 idxHdr">
-            <div class="people-round-div">
-              <img src="/images/people/nicholas.png"  class="img-responsive people-img"></img>
-            </div>
-            <div class="designation">
-              <strong>Nicholas Muller</strong><br>Lester and Judith Lave Professor<br>Economics, Engineering, and Public Policy, Engineering and Public Policy, Tepper School of Business
-            </div>
-          </div>
-        </div>
-      </div>
-	
-      <div class="col-xs-12 col-sm-4 col-md-3 mb-2">
-        <div class="row">
-          <div class="col-md-12 idxHdr">
-            <div class="people-round-div">
-              <img src="/images/people/eyck.png"  class="img-responsive people-img"></img>
-            </div>
-            <div class="designation">
-              <strong>Eyck Freymann</strong><br>Postdoctoral Fellow <br> Arctic Initiative Harvard Kennedy School Belfer Center
-            </div>
-          </div>
-        </div>
-
-        <div class="row">
-          <div class="col">
-            <h2>Advisors</h2>
-          </div>
-        </div>
-        <div class="row">
-          <div class="col">
-
-            <div class="people-round-div">
-<<<<<<< HEAD
-              <img src="images/people/vincent.png" class="img-responsive people-img"></img>
-=======
-              <img src="/images/people/vincent.png"  class="img-responsive people-img"></img>
->>>>>>> f4781ef3
-            </div>
-            <div class="designation">
-              <strong>Vincent Conitzer</strong><br>Professor of Computer Science<br>Duke University
-            </div>
-          </div>
-        </div>
-<<<<<<< HEAD
-=======
-      </div>
-	  
-      <div class="col-xs-12 col-sm-4 col-md-3 mb-2">
-        <div class="row">
-          <div class="col-md-12 idxHdr">
-            <div class="people-round-div">
-              <img src="/images/people/richard.png"  class="img-responsive people-img"></img>
-            </div>
-            <div class="designation">
-              <strong>Richard Socher</strong><br>Former adjunct professor <br> Stanford's computer science department <br> Former Chief Scientist (EVP) <br> Salesforce
-            </div>
-          </div>
-        </div>
-      </div>
-
-      <div class="col-xs-12 col-sm-4 col-md-3 mb-2">
-        <div class="row">
-          <div class="col-md-12 idxHdr">
-            <div class="people-round-div">
-              <img src="/images/people/lynn.png"  class="img-responsive people-img"></img>
-            </div>
-            <div class="designation">
-              <strong>Lynn Kaack</strong><br>Assistant Professor<br>Computer Science and Public Policy at the Hertie School
-            </div>
-          </div>
-        </div>
-      </div>
-
     </div>
   </div>
-
-  <!--Organizers-->
-  <div class="container">
-  <hr>
-    <div class="row">
-      <h1>Organizers</h1>
->>>>>>> f4781ef3
-
-        <div class="row">
-          <div class="col">
-            <h2>Organizers</h2>
-          </div>
-        </div>
-        <div class="row">
-          <div class="col">
-
-            <div class="people-round-div">
-              <img src="/images/people/tianyu.png" class="img-responsive people-img"></img>
-            </div>
-            <div class="designation">
-              <strong>Tianyu Zhang</strong><br>PhD Student<br>Université de Montréal, Mila
-            </div>
-          </div>
-
-          <div class="col">
-
-            <div class="people-round-div">
-<<<<<<< HEAD
-              <img src="images/people/andrew.png" class="img-responsive people-img"></img>
-=======
-              <img src="/images/people/andrew.png"  class="img-responsive people-img"></img>
->>>>>>> f4781ef3
-            </div>
-            <div class="designation">
-              <strong>Andrew Williams</strong><br>Student<br>Université de Montréal, Mila
-            </div>
-          </div>
-
-          <div class="col">
-
-            <div class="people-round-div">
-<<<<<<< HEAD
-              <img src="images/people/soham.png" class="img-responsive people-img"></img>
-=======
-              <img src="/images/people/soham.png"  class="img-responsive people-img"></img>
->>>>>>> f4781ef3
-            </div>
-            <div class="designation">
-              <strong>Soham Phade</strong><br>Research Scientist<br>Salesforce
-            </div>
-          </div>
-
-          <div class="col">
-
-            <div class="people-round-div">
-<<<<<<< HEAD
-              <img src="images/people/sunil.png" class="img-responsive people-img"></img>
-=======
-              <img src="/images/people/sunil.png"  class="img-responsive people-img"></img>
->>>>>>> f4781ef3
-            </div>
-            <div class="designation">
-              <strong>Sunil Srinivas</strong><br>Research Engineer<br>Salesforce
-            </div>
-          </div>
-
-          <div class="col">
-
-            <div class="people-round-div">
-<<<<<<< HEAD
-              <img src="images/people/yang.png" class="img-responsive people-img"></img>
-=======
-              <img src="/images/people/yang.png"  class="img-responsive people-img"></img>
->>>>>>> f4781ef3
-            </div>
-            <div class="designation">
-              <strong>Yang Zhang</strong><br>Part-time Researcher<br>Bank of Canada, Mila
-            </div>
-          </div>
-
-          <div class="col">
-
-            <div class="people-round-div">
-<<<<<<< HEAD
-              <img src="images/people/prateek.png" class="img-responsive people-img" style=""></img>
-=======
-              <img src="/images/people/prateek.png"  class="img-responsive people-img" style=""></img>
->>>>>>> f4781ef3
-            </div>
-            <div class="designation">
-              <strong>Prateek Gupta</strong><br>PhD Student<br>University of Oxford<br>The Alan Turing Institute
-            </div>
-          </div>
-
-          <div class="col">
-
-            <div class="people-round-div">
-<<<<<<< HEAD
-              <img src="images/people/stephan.png" class="img-responsive people-img"></img>
-=======
-              <img src="/images/people/stephan.png"  class="img-responsive people-img"></img>
->>>>>>> f4781ef3
-            </div>
-            <div class="designation">
-              <strong>Stephan Zheng</strong><br>AI Economist Team Lead<br>Salesforce Research
-            </div>
-          </div>
-
-          <div class="col">
-
-            <div class="people-round-div">
-<<<<<<< HEAD
-              <img src="images/people/yoshua.jpeg" class="img-responsive people-img"></img>
-=======
-              <img src="/images/people/yoshua.jpeg"  class="img-responsive people-img"></img>
->>>>>>> f4781ef3
-            </div>
-            <div class="designation">
-              <strong>Yoshua Bengio</strong><br>CIFAR AI Chair, Fellow and Program Director<br>Scientific Director
-              of
-              Mila and IVADO<br>
-            </div>
-          </div>
-        </div>
-
-      </div>
-
-    </div>
-  </div>
+</div>
 
   <div class="position-sticky fixed-bottom" id="bottom-bar">
     <div class="container">
