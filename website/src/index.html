<!DOCTYPE html>
<html xmlns="http://www.w3.org/1999/xhtml" xml:lang="en" lang="en">

<head>
  <meta charset="UTF-8" />
  <meta name="viewport" content="width=device-width, initial-scale=1, maximum-scale=1" />
  <title>AI for Global Climate Cooperation</title>
  <meta name="description" content="AI for Global Climate Cooperation" />
  <!-- Fonts -->
  <link rel="stylesheet" href="styles/css/font-awesome.min.css">
  <script src="https://kit.fontawesome.com/d7c6b63fdf.js" crossorigin="anonymous"></script>
  <link href="https://fonts.googleapis.com/css2?family=Rubik&family=Source+Sans+Pro&family=Spectral&display=swap"
    rel="stylesheet">
  <!-- Icons -->
  <link rel="stylesheet" href="styles/css/academicons.min.css">
  <link rel="stylesheet" href="styles/pygments/default.css">
  <link rel="stylesheet" href="styles/css/sharingbuttons.css">
  <link rel="icon" href="images/favicon.ico" />
  <!-- Bootstrap -->
  <link href="https://cdn.jsdelivr.net/npm/bootstrap@5.2.0/dist/css/bootstrap.min.css" rel="stylesheet"
    integrity="sha384-gH2yIJqKdNHPEq0n4Mqa/HGKIhSkIHeL5AyhkYV8i59U5AR6csBvApHHNl/vI1Bx" crossorigin="anonymous">
  <script src="https://cdn.jsdelivr.net/npm/@popperjs/core@2.11.5/dist/umd/popper.min.js"
    integrity="sha384-Xe+8cL9oJa6tN/veChSP7q+mnSPaj5Bcu9mPX5F5xIGE0DVittaqT5lorf0EI7Vk"
    crossorigin="anonymous"></script>
  <script src="https://cdn.jsdelivr.net/npm/bootstrap@5.2.0-beta1/dist/js/bootstrap.min.js"
    integrity="sha384-kjU+l4N0Yf4ZOJErLsIcvOU2qSb74wXpOhqTvwVx3OElZRweTnQ6d31fXEoRD1Jy"
    crossorigin="anonymous"></script>
  <!-- Custom -->
  <link rel="stylesheet" href="styles/css/custom.css">
</head>

<body data-bs-offset="50">
  <!--  NAVBAR -->
  <nav class="navbar navbar-expand-xl navbar-light bg-light position-sticky fixed-top">
    <div class="container">
      <span>
        <a class="navbar-brand" href="#">
          <img src="images/ai-for-global-climate-cooperation-logo-opaque.png"
            class="navbar-logo d-inline-block align-top">
        </a>
      </span>
      <button class="navbar-toggler" type="button" data-bs-toggle="collapse" data-bs-target="#navbarSupportedContent"
        aria-controls="navbarSupportedContent" aria-expanded="false" aria-label="Toggle navigation">
        <span class="navbar-toggler-icon"></span>
      </button>
      <div class="collapse navbar-collapse" id="navbarSupportedContent">
        <ul class="navbar-nav">

          <li class="nav-item dropdown">
            <a class="nav-link dropdown-toggle" href="#" id="navbarDropdownMenuLink" role="button"
              data-bs-toggle="dropdown" aria-expanded="false">
              About
            </a>
            <ul class="dropdown-menu" aria-labelledby="navbarDropdownMenuLink">
              <li><a class="dropdown-item" href="#overview">Overview</a></li>
              <li><a class="dropdown-item" href="#leaderboard">Leaderboard</a></li>
              <li><a class="dropdown-item" href="#schedule">Schedule</a></li>
              <li><a class="dropdown-item" href="#tracks">Tracks</a></li>
              <li><a class="dropdown-item" href="#ethics">Ethics</a></li>
            </ul>
          </li>
          <li class="nav-item dropdown">
            <a class="nav-link dropdown-toggle" href="#" id="navbarDropdownMenuLink" role="button"
              data-bs-toggle="dropdown" aria-expanded="false">
              Resources
            </a>
            <ul class="dropdown-menu" aria-labelledby="navbarDropdownMenuLink">
              <li><a class="dropdown-item" href="#faq">FAQ</a></li>
              <li><a class="dropdown-item" href="https://blog.salesforceairesearch.com/ai4climatecoop/"
                  target="blank">Blog</a></li>
              <li><a class="dropdown-item"
                  href="https://deliverypdf.ssrn.com/delivery.php?ID=133113085074071120106117066108031112006064056058069029104007020119110011112028126067098033019101022122010121092065088067097114059052014001081100123024076065125116100018049010096019099123092003103077013099080114075027121067015127121026010025071102030103&EXT=pdf&INDEX=TRUE"
                  target="blank">White paper</a></li>
              <li><a class="dropdown-item" href="https://github.com/mila-iqia/climate-cooperation-competition"
                  target="blank">Code</a></li>
              <li><a class="dropdown-item"
                  href="https://github.com/mila-iqia/climate-cooperation-competition/blob/main/README.md"
                  target="blank">Documentation</a></li>
              <li><a class="dropdown-item"
                  href="https://github.com/mila-iqia/climate-cooperation-competition/blob/main/README-submissions.md"
                  target="blank">Code submission </a></li>
              <li><a class="dropdown-item"
                  href="https://github.com/mila-iqia/climate-cooperation-competition/blob/main/README-code-overview.md"
                  target="blank">Code structure overview</a></li>
            </ul>
          </li>
          <li class="nav-item dropdown">
            <a class="nav-link dropdown-toggle" href="#" id="navbarDropdownMenuLink" role="button"
              data-bs-toggle="dropdown" aria-expanded="false">
              Participate
            </a>
            <ul class="dropdown-menu" aria-labelledby="navbarDropdownMenuLink">
              <li><a class="dropdown-item" href="#getstarted">Get started!</a></li>
              <li><a class="dropdown-item" href="#submit">Submit a solution</a></li>
              <li><a class="dropdown-item" href="#officehours">Office hours</a></li>
            </ul>
          </li>

          <li class="nav-item dropdown">
            <a class="nav-link dropdown-toggle" href="#" id="navbarDropdownMenuLink" role="button"
              data-bs-toggle="dropdown" aria-expanded="false">
              About us
            </a>
            <ul class="dropdown-menu" aria-labelledby="navbarDropdownMenuLink">
              <li><a class="dropdown-item" href="#jury">Jury</a></li>
              <li><a class="dropdown-item" href="#advisors">Advisors</a></li>
              <li><a class="dropdown-item" href="#organization">Organizers</a></li>
              <li><a class="dropdown-item" href="#contributors">Contributors</a></li>
              <li><a class="dropdown-item" href="#acknowledgements">Acknowledgements</a></li>
            </ul>
          </li>


          <li class="nav-item">
            <a class="nav-link"
              href="https://join.slack.com/t/aieconomist/shared_invite/zt-g71ajic7-XaMygwNIup~CCzaR1T0wgA"
              target="blank">Slack</a>
          </li>
          <li class="nav-item">
            <a class="nav-link" href="https://groups.google.com/g/climate-cooperation-competition">Google
              Group</a>
          </li>
          <li class="nav-item">
            <a href="http://www.twitter.com/AI4ClimateCoop" target="blank" class="nav-link text-decoration-none">
              Follow us <img src="images/twitter-logo.png" class="navbar-logo-small">
            </a>
          </li>
          <li class="nav-item"><a class="nav-link green-highlight" href="#getstarted">Get started</a></li>
        </ul>
      </div>
      <div class="d-inline-block">
        <a href="http://salesforceairesearch.com/" target="blank" class="text-decoration-none">
          <img src="images/Salesforce_Logo_RGB_1797c0_8_13_14.png"
            class="navbar-logo d-inline-block align-top right-grey-line">
        </a>
        <a href="https://mila.quebec/en/" target="blank" class="text-decoration-none">
          <img src="images/Mila_LOGO_HORIZONTAL_standard_RGB.png" class="navbar-logo d-inline-block align-top">
        </a>
      </div>
    </div>
  </nav>
  <svg xmlns="http://www.w3.org/2000/svg" style="display: none;">
    <symbol id="check-circle-fill" fill="currentColor" viewBox="0 0 16 16">
      <path
        d="M16 8A8 8 0 1 1 0 8a8 8 0 0 1 16 0zm-3.97-3.03a.75.75 0 0 0-1.08.022L7.477 9.417 5.384 7.323a.75.75 0 0 0-1.06 1.06L6.97 11.03a.75.75 0 0 0 1.079-.02l3.992-4.99a.75.75 0 0 0-.01-1.05z" />
    </symbol>
    <symbol id="info-fill" fill="currentColor" viewBox="0 0 16 16">
      <path
        d="M8 16A8 8 0 1 0 8 0a8 8 0 0 0 0 16zm.93-9.412-1 4.705c-.07.34.029.533.304.533.194 0 .487-.07.686-.246l-.088.416c-.287.346-.92.598-1.465.598-.703 0-1.002-.422-.808-1.319l.738-3.468c.064-.293.006-.399-.287-.47l-.451-.081.082-.381 2.29-.287zM8 5.5a1 1 0 1 1 0-2 1 1 0 0 1 0 2z" />
    </symbol>
    <symbol id="exclamation-triangle-fill" fill="currentColor" viewBox="0 0 16 16">
      <path
        d="M8.982 1.566a1.13 1.13 0 0 0-1.96 0L.165 13.233c-.457.778.091 1.767.98 1.767h13.713c.889 0 1.438-.99.98-1.767L8.982 1.566zM8 5c.535 0 .954.462.9.995l-.35 3.507a.552.552 0 0 1-1.1 0L7.1 5.995A.905.905 0 0 1 8 5zm.002 6a1 1 0 1 1 0 2 1 1 0 0 1 0-2z" />
    </symbol>
  </svg>
  <!-- <div class="alert alert-success" role="alert">
    <div class="container"> We're looking for interested people to join the organization! Message us on <a
        href="#resources">Slack</a> if you're interested! </div>
  </div> -->
  <div class="h-100 pt-4 pb-4 bg-light border rounded-3">
    <div class="container">
      <div class="row">
        <h1 class="display-5 fw-bold">Can you design climate agreements and negotiation protocols that lead to a
          sustainable future?</h1>
        <div class="col-md-12 col-lg-6 pb-2">
          <iframe style="max-width: 660px; width: 100%; height: 315px" src="https://www.youtube.com/embed/R-n1HxV2HcI"
            title="YouTube video player" frameborder="0"
            allow="accelerometer; autoplay; clipboard-write; encrypted-media; gyroscope; picture-in-picture"
            allowfullscreen></iframe>
        </div>
        <div class="col-md-12 col-lg-6 pb-2">
          <iframe style="max-width: 660px; width: 100%; height: 315px" src="https://www.youtube.com/embed/ZAkOdVXf9so"
            title="AI4GCC - Technical Aspect Explain" frameborder="0"
            allow="accelerometer; autoplay; clipboard-write; encrypted-media; gyroscope; picture-in-picture"
            allowfullscreen></iframe>
        </div>
        <div class="col-md-12 col-lg-6 pb-2">
          <iframe style="max-width: 660px; width: 100%; height: 315px" src="https://www.youtube.com/embed/dzE9HJnG-GQ"
            title="AI4GCC - Walk Through Tutorial Notebook" frameborder="0"
            allow="accelerometer; autoplay; clipboard-write; encrypted-media; gyroscope; picture-in-picture"
            allowfullscreen></iframe>
        </div>
        <div class="col-md-12 col-lg-6 pb-2">
          <iframe style="max-width: 660px; width: 100%; height: 315px" src="https://www.youtube.com/embed/0tEmmsRuIeY"
            title="AI4GCC Talk Series: Prof. Yoshua Bengio Q/A session about AI, Public Good, and Climate Change"
            frameborder="0"
            allow="accelerometer; autoplay; clipboard-write; encrypted-media; gyroscope; picture-in-picture"
            allowfullscreen></iframe>
        </div>
        <div class="col-md-12 col-lg-6 pb-2">
          <iframe style="max-width: 660px; width: 100%; height: 315px" src="https://www.youtube.com/embed/zyRCmK6j024"
            title="AI4GCC Talk Series: AI for Climate Policy: The Road to Impact by Dr. Christian Schroeder de Witt"
            frameborder="0"
            allow="accelerometer; autoplay; clipboard-write; encrypted-media; gyroscope; picture-in-picture"
            allowfullscreen></iframe>
        </div>
        <div class="col-md-12 col-lg-6 pb-2">
          <p class="col fs-4">Join our working group collaboration and this competition to model and foster global
            cooperation on climate change.</p>
          <p class="col fs-4"> Collaborate with computer scientists, economists, climate scientists, behavioral
            scientists, legal,
            ethics,
            and policy experts.</p>

          <p style="line-height: 3rem;">
            <a href="#getstarted" class="btn btn-dark" tabindex="-1" role="button" aria-disabled="true">Get started and
              learn more</a>
            <a href="https://forms.gle/Gqvn6TXnMwtn25N17" class="btn btn-success" tabindex="-1" role="button"
              aria-disabled="true">Register yourself to get involved!</a>
          </p>
        </div>
      </div>
    </div>
  </div>

  <div class="container">
    <div class="row-col-1 pt-5" id="contributors">
      <h5 class="text-center">Partners</h5>
      <div class="col no-gutters text-center">
        <img src="images/organization/TDL.png" alt="tdl" style="filter: grayscale(100%);" class="partner-logo">
        <img src="images/organization/DM_RGB_Logo_Grey500.svg" alt="deepmind" class="partner-logo">
      </div>
    </div>
  </div>

  <!--  Main content -->
  <div class="container">
    <div class="row pt-5" id="about">
      <div class="col-12">
        <h1 class="display-5">We need global cooperation on climate change</h1>
        <p> Climate change is happening fast. The latest <a href="https://www.ipcc.ch/report/ar6/wg3/">IPCC report</a>
          warns that it is <strong>‘now or never’</strong> if the world is to stave off climate disaster. However, it is
          still <a href="https://www.un.org/en/un75/climate-crisis-race-we-can-win">a race we can win</a>, capping the
          global temperature increase at 2 degrees Celsius. </p>
        <p> To mitigate climate change, we need comprehensive long-term global cooperation. This poses a complex
          game-theoretic problem. There is no central entity that forces regions to adhere to climate agreements, while
          regions have individual policy objectives that are often misaligned. </p>
      </div>
    </div>


    <div class="row pt-5">
      <div class="col-12">

        <h1 class="display-5">Will your solutions lead to better climate outcomes?</h1>
        <p>
          Design multilateral negotiation protocols and agreements that incentivize cooperation on climate change.
        </p>
        <p>
          Test your solutions in RICE-N: a climate-economic simulation with AI agents that has been calibrated to
          real-world data.
        </p>
        <p>
          The simulation features investing, mitigation actions, international trade, tariffs, negotiation, agreements,
          and more!
        </p>
        <p>
          To learn more, check out how to <a href="#getstarted">get started</a>!
        </p>

      </div>
    </div>


    <div class="row pt-5" id="about">
      <div class="col-12">
        <h1 class="display-5">How can you contribute?</h1>
        <p>
          Building solutions for climate change is an interdisciplinary challenge: involving machine learning,
          economics, agent-based modeling, game theory, political science, behavioral science, mathematics, and other
          disciplines.
        </p>
        <p>
          <b>
            Join our working group and competition to contribute your expertise!
          </b>
        </p>
      </div>
    </div>


    <div class="row pt-5">
      <div class="col-lg-6 col-md-12">

        <div class="card text-bg-warning mb-3" style="width: 100%;">
          <!-- <img class="card-img-top" src="..." alt="Card image cap"> -->
          <div class="card-body">
            <h5 class="card-title">AI researchers, economists, climate scientists, behavioral scientists, and others
            </h5>
            <p class="card-text">
              Good policy recommendations require rigorous and grounded technical work. Here are just a few examples of
              how you can contribute!
            <ul>
              <li>
                Implement negotiation protocols and climate agreements.
              </li>
              <li>
                Extend the RICE-N climate-economic simulation to include more economic or climate features that may be
                necessary.
              </li>
              <li>
                Model real-world agents using AI and domain knowledge.
              </li>
              <li>
                Develop machine learning algorithms to enable rigorous experiments and analysis.
              </li>
              <li>
                Visualize and analyze the outcomes under your proposed solution.
              </li>
              <li>
                Work together with domain experts to understand what real-world requirements are important for your
                analysis and proposal.
              </li>
            </ul>

            </p>
          </div>
        </div>

      </div>
      <div class="col-lg-6 col-md-12">

        <div class="card text-bg-info mb-3" style="width: 100%;">
          <!-- <img class="card-img-top" src="..." alt="Card image cap"> -->
          <div class="card-body">
            <h5 class="card-title">Ethics, legal, and policy experts</h5>
            <p class="card-text">
              Good science needs to be translated into good policy.

              Domain expertise (outside of AI, economics, or climate science) is <b>crucial</b> to help shape the
              analysis and communication of the results.

            <ul>
              <li>
                AI-driven policy analysis is an open research challenge. For example, what does "good" mean from a
                non-technical perspective?
              </li>
              <li>
                What requirements are there for AI-driven policy analysis? For instance, regarding transparency,
                explainability, robustness, ethics, fairness, legality, precedence, and other dimensions?
              </li>
              <li>
                Communicating outcomes to governments is just as necessary as the research itself. You could contribute
                to clear communications as well as defining actionable insights and targeted recommendations.
              </li>
            </ul>

            </p>
          </div>
        </div>

      </div>
    </div>





    <div class="row pt-5">
      <div class="col-12">
        <h1 class="display-5">Why participate?</h1>
        <p>
          <b>
            First of all, come learn and innovate!
          </b>

          We want to motivate you to do original research in this scientific area.

          Our competition is a way to test and compare your ideas.

          Our <a href="#jury">jury</a> will also provide feedback on your solutions and ideas.
        </p>
        <p>
          <b>We will organize a workshop in December 2022.</b> Top performing teams will be invited to present their
          work there. We also invite all teams to submit a workshop-style paper to document their findings, which will
          be peer-reviewed and published in the competition proceedings.

          Check out our <a href="#schedule">schedule</a> to learn more!
        </p>
        <p>
          <b>We plan to write a research paper based on the findings in the competition, coauthored by the working
            group.</b>

          We will invite teams as coauthors whose findings are of sufficient scientific or policymaking novelty. This
          work will be submitted to a peer-reviewed journal. This work will also be reviewed for ethical use.
        </p>
        <p>
          <b>Given sufficient findings, we intend to write a policy brief with actionable insights for policymakers.</b>
          This brief will be distributed and promoted through our partners. We also plan to organize a marketing
          campaign, e.g., through blogs and press releases around the findings of the competition.
        </p>
      </div>
    </div>



    <div class="row pt-5" id="getstarted">

      <h1 class="display-6">Get started</h1>

      <div class="col">

        <center><img src="images/FlowChart.png" class="PluginFigure" alt="FlowChart"
            style="padding: 1em; width: 100%; max-width: 660px"></center>

        <ol class="list-group list-group-numbered">
          <li class="list-group-item">
            <b>Register yourself:</b>
            Sign up <a href="https://forms.gle/Gqvn6TXnMwtn25N17" target="blank">here (Google form,
              recommended)</a> or <a href="https://forms.office.com/r/32hDZwr4vM">here (Microsoft form)</a>.
          </li>
          <li class="list-group-item">
            Ask any questions on <a
              href="https://join.slack.com/t/aieconomist/shared_invite/zt-g71ajic7-XaMygwNIup~CCzaR1T0wgA"
              target="blank">Slack</a>. Read our <a href="https://blog.salesforceairesearch.com/ai4climatecoop/"
              target="blank">blog</a> for a high-level overview.
          </li>
          <li class="list-group-item">
            Join our <a href="https://groups.google.com/g/climate-cooperation-competition">Google Group</a> to get email
            announcements! For Chinese users, there is an option to connect to our Official WeChat Account:
            <b>AI4ClimateCoop</b>.
          </li>
          <li class="list-group-item">
            <b>Find team members</b>. To help, check out our <a
              href="https://join.slack.com/t/aieconomist/shared_invite/zt-g71ajic7-XaMygwNIup~CCzaR1T0wgA"
              target="blank">Slack</a> or check the list of participants <a
              href="https://docs.google.com/spreadsheets/d/11cS8U19OpCu1_ASyaKMPTMHpySAxW3_KS1WvLVNTwps/edit">here</a>.
          </li>
          <li class="list-group-item">
            <b>Register your team:</b>
            using <a href="https://forms.gle/HGkeuHUDGPgqXXev8">this Google form (recommended)</a> or alternatively
            using <a href="https://forms.office.com/r/b1WJKNdkrc">this Microsoft form</a>. We will add you to the
            submission system so you can start submitting solutions.
            <i>
              Please register a team only <b>once</b>, even if you plan to submit to multiple tracks.
            </i>
          </li>
          <li class="list-group-item">
            <i>
              If your team has more than 5 team members, we will ask you to describe the expertise and background of
              each team member. We will refuse teams with more than 5 people that come from a single discipline only. We
              ask teams to consider reasonable interdisciplinary team compositions; the organization reserves the right
              to evaluate each case independently.
            </i>
          </li>
          <li class="list-group-item">
            Get the <a href="https://github.com/mila-iqia/climate-cooperation-competition" target="blank">code and
              tutorial</a>. Our Github repo provides simulation and reinforcement learning code, tutorials, calibration
            details, evaluation and submission code, and more. </li>
          <li class="list-group-item">
            Read the <a
              href="https://deliverypdf.ssrn.com/delivery.php?ID=133113085074071120106117066108031112006064056058069029104007020119110011112028126067098033019101022122010121092065088067097114059052014001081100123024076065125116100018049010096019099123092003103077013099080114075027121067015127121026010025071102030103&EXT=pdf&INDEX=TRUE"
              target="blank">technical white paper</a> that explains the structure of the simulation, the mathematical
            background, and calibration details. </li>
          <li class="list-group-item">
            Read the <a href="https://github.com/mila-iqia/climate-cooperation-competition/blob/main/README.md">code
              documentation and submission preparation instructions</a>.
          </li>
          <li class="list-group-item">
            <a position-sticky fixed-top href="#submit">Submit your solutions</a> using the instructions!
          </li>
          <li class="list-group-item">
            <a position-sticky fixed-top href="#officehours">Schedule time for Q&A at our office hours</a>.
          </li>
        </ol>

      </div>
    </div>
    <div class="row pt-5" id="leaderboard">
      <div class="col">
        <h1 class="display-6">Leaderboard</h1>
        <iframe src="https://cc-backend.salesforceresearch.ai/"
          style="width: 100%; height: 10em; border: 0; border-radius: 0.5em;" scrolling="no"></iframe>
      </div>
    </div>
    <!-- Schedule -->
    <div class="row pt-5" id="schedule">
      <div class="col">
        <h1 class="display-6">Schedule</h1>
        <div style="display: flex; justify-content:center">
          <table class="table table-hover table-striped">
            <thead class="table-light">
              <th></th>
              <th scope="col">Date</th>
              <th scope="col">Time</th>
              <th scope="col">Link</th>
            </thead>
            <tbody class="table-group-divider">
              <tr>
                <td>Talks</td>
                <td>TBD</td>
                <td></td>
                <td>
                  <a href="">Virtual (link TBC)</a>
                </td>
              </tr>
              <tr>
                <td>Office hours</td>
                <td>September 1 - February 15, 2022</td>
                <td>Mondays 9 am PST</td>
                <td>
                  <a href="https://calendly.com/ai4gcc/ai4gcc-office-hour">Virtual (link)</a>
                </td>
              </tr>
              <tr>
                <td>Last date for registration and submissions </td>
                <td>February 15, 2023</td>
                <td>Anywhere-on-Earth</td>
                <td>
                </td>
              </tr>
              <tr>
                <td>Peer review</td>
                <td>February 23 - March 16, 2023</td>
                <td></td>
                <td>
                </td>
              </tr>
              <tr>
                <td>Author-Reviewer discussion</td>
                <td>March 17 - March 30, 2023</td>
                <td>Anywhere-on-Earth</td>
                <td>
                  <a href=""></a>
                </td>
              </tr>
              <tr>
                <td>Final decisions</td>
                <td>April 13, 2023</td>
                <td>Anywhere-on-Earth</td>
                <td>
                  <a href=""></a>
                </td>
              </tr>
              <tr>
                <td>Closing event (invited talks, team presentations, workshop papers, future work) </td>
                <td>April 2023, date TBD</td>
                <td></td>
                <td>
                  <a href="">Virtual (link TBC)</a>
                </td>
              </tr>
            </tbody>
          </table>
        </div>
      </div>
    </div>
    <div class="row pt-5" id="tracks">
      <h1 class="display-6">Tracks</h1>
      <div class="col d-none d-md-block">
        <table class="table table-hover table-striped">
          <thead class="table-light">
            <tr>
              <th></th>
              <th scope="col">Track 1: Score-based</th>
              <th scope="col">Track 2: Score and real-world relevance</th>
              <th scope="col">Track 3: Critiques and improvements</th>
            </tr>
          </thead>
          <tbody class="table-group-divider">
            <tr>
              <th scope="row">What do you do?</th>
              <td class="w-25">
                <ul>
                  <li>propose and implement multilateral agreements to augment the simulator,</li>
                  <li>train AI agents that negotiate with each other and optimize their utility, and</li>
                  <li>evaluate the learned policies and resulting economic and climate change metrics, e.g., global
                    equality, productivity, temperature increase.</li>
                </ul>
              </td>
              <td class="w-25">
                <p> In this track, you will argue why your solution is practically relevant and usable in the real
                  world. As we aim to bring the insights from the competition to policymakers, we expect the entries in
                  this track to contain a high-level summary for policymakers. </p>
              </td>
              <td class="w-25">
                <p> We strive to closely simulate real-world dynamics. But, no simulator is perfect. Thus, we invite you
                  to point out potential improvements and loopholes. </p>
              </td>
            </tr>
            <tr>
              <th scope="row">What do you submit?</th>
              <td class="w-25">
                <p> Each submission should have the following: </p>
                <ul>
                  <li>Modified code with negotiation protocol</li>
                  <li>RL agents trained on that protocol</li>
                </ul>
              </td>
              <td class="w-25">
                <p> In addition to the requirements in Track 1, you should also submit a written summary, justification,
                  and explanation of your solution and insights. Your write-up should argue why your solution is
                  feasible, technically sound, and attractive. For instance, from a game-theoretical perspective, good
                  multilateral agreements might punish free-riders and might have to ensure that it’s difficult to
                  “game” agreements with unrealistic behaviours. Please see the <a
                    href="https://docs.google.com/document/d/1ojtd5r42Jl_zNl79BdEilQaM3wt9OWoZLQWXQhInq-Q/edit?usp=sharing"
                    target="blank">submission guidelines</a> for a template submission with suggestions for aspects to
                  discuss. </p>
              </td>
              <td class="w-25">
                <p> This is a free-form submission: you may include a write-up, example code, or other ways to
                  demonstrate your insights. </p>
              </td>
            </tr>
            <tr>
              <th scope="row">How do we evaluate?</th>
              <td class="w-25">
                <p> Each team's solution is scored by computing the hypervolume enclosed by your 10 most recent
                  solutions. This is an lower-bound approximation of the area under the Pareto curve defined by your
                  submitted solutions. </p>
                <p> Participants in Track 1 are not required to submit a technical report. However, we will invite the
                  top scorers in Track 1 to write a technical report to be published in the Proceedings. </p>
                </p>
              </td>
              <td class="w-25">
                <p> An expert <a href="#jury">jury</a> will review your submission and use a scoring rubric to evaluate
                  your solution. They will also assess the real-world relevancy and impact of your proposed solution.
                </p>
              </td>
              <td class="w-25"> An expert <a href="#jury">jury</a> will review your submission and evaluate the
                significance of your suggested improvements and/or discoveries. </td>
            </tr>
            <tr>
              <th scope="row">Guidelines</th>
              <td class="w-25">
                <p>
                  <a href="https://github.com/mila-iqia/climate-cooperation-competition">Code, documentation, and
                    technical instructions</a>.
                </p>
              </td>
              <td class="w-25">
                <p>
                  <a
                    href="https://docs.google.com/document/d/1ojtd5r42Jl_zNl79BdEilQaM3wt9OWoZLQWXQhInq-Q/edit?usp=sharing">Submission
                    guidelines, evaluation rubrics, and suggested discussion topics</a>.
                </p>
              </td>
              <td class="w-25">
                <a
                  href="https://docs.google.com/document/d/1ojtd5r42Jl_zNl79BdEilQaM3wt9OWoZLQWXQhInq-Q/edit?usp=sharing">Submission
                  guidelines and suggested topics to investigate</a>.
              </td>
            </tr>
            <tr id="submit">
              <th scope="row">Submit here!</th>
              <td class="w-25">
                <p>
                  <a
                    href="https://docs.google.com/forms/d/e/1FAIpQLSdATpPMnhjXNFAnGNRU2kuufwD5HFilGxgIXFK9QKsqrDbkog/viewform">Submit
                    your code using this Google Form</a>
                </p>
              </td>
              <td class="w-25">
                <p>
                  <a
                    href="https://docs.google.com/forms/d/e/1FAIpQLSdATpPMnhjXNFAnGNRU2kuufwD5HFilGxgIXFK9QKsqrDbkog/viewform">Submit
                    your code using this Google Form</a>
                </p>
                <p>
                  <a href="https://openreview.net/group?id=AI4ClimateCoop.org/2022/Workshop" target="_blank">Submit your
                    essay via OpenReview</a>
                </p>
              </td>
              <td class="w-25">
                <p>
                  <a href="https://openreview.net/group?id=AI4ClimateCoop.org/2022/Workshop" target="_blank">Submit your
                    essay via OpenReview</a>
                </p>
              </td>
            </tr>
          </tbody>
        </table>
      </div>

      <div class="col d-block d-md-none">
        <table class="table table-hover table-striped">
          <thead class="table-light">
            <tr>
              <th scope="col"></th>
              <th scope="col">Track 1: Score-based</th>
            </tr>
          </thead>
          <tbody class="table-group-divider">
            <tr>
              <th scope="row">What do you do?</th>
              <td class="w-75">
                <ul>
                  <li>propose and implement multilateral agreements to augment the simulator,</li>
                  <li>train AI agents that negotiate with each other and optimize their utility, and</li>
                  <li>evaluate the learned policies and resulting economic and climate change metrics, e.g., global
                    equality, productivity, temperature increase.</li>
                </ul>
              </td>
            </tr>
            <tr>
              <th scope="row">What do you submit?</th>
              <td class="w-75">
                <p> Each submission should have the following: </p>
                <ul>
                  <li>Modified code with negotiation protocol</li>
                  <li>RL agents trained on that protocol</li>
                </ul>
              </td>
            </tr>
            <tr>
              <th scope="row">How do we evaluate?</th>
              <td class="w-75">
                <p> Each team's solution is scored by computing the hypervolume enclosed by your 10 most recent
                  solutions. This is an lower-bound approximation of the area under the Pareto curve defined by your
                  submitted solutions. </p>
                <p> Participants in Track 1 are not required to submit a technical report. However, we will invite the
                  top scorers in Track 1 to write a technical report to be published in the Proceedings. </p>
                </p>
              </td>
            </tr>
            <tr>
              <th scope="row">Guidelines</th>
              <td class="w-75">
                <p>
                  <a href="https://github.com/mila-iqia/climate-cooperation-competition">Code, documentation, and
                    technical instructions</a>.
                </p>
              </td>
            </tr>
            <tr id="submit">
              <th scope="row">Submit here!</th>
              <td class="w-75">
                <p>
                  <a
                    href="https://docs.google.com/forms/d/e/1FAIpQLSdATpPMnhjXNFAnGNRU2kuufwD5HFilGxgIXFK9QKsqrDbkog/viewform">Submit
                    your code using this Google Form</a>
                </p>
              </td>
            </tr>
          </tbody>
        </table>

        <table class="table table-hover table-striped">
          <thead class="table-light">
            <tr>
              <th scope="row"></th>
              <th>Track 2: Score and real-world relevance</th>
            </tr>
          </thead>
          <tbody class="table-group-divider">
            <tr>
              <th scope="row">What do you do?</th>
              <td class="w-75">
                <p> In this track, you will argue why your solution is practically relevant and usable in the real
                  world. As we aim to bring the insights from the competition to policymakers, we expect the entries in
                  this track to contain a high-level summary for policymakers. </p>
              </td>
            </tr>
            <tr>
              <th scope="row">What do you submit?</th>
              <td class="w-75">
                <p> In addition to the requirements in Track 1, you should also submit a written summary, justification,
                  and explanation of your solution and insights. Your write-up should argue why your solution is
                  feasible, technically sound, and attractive. For instance, from a game-theoretical perspective, good
                  multilateral agreements might punish free-riders and might have to ensure that it’s difficult to
                  “game” agreements with unrealistic behaviours. Please see the <a
                    href="https://docs.google.com/document/d/1ojtd5r42Jl_zNl79BdEilQaM3wt9OWoZLQWXQhInq-Q/edit?usp=sharing"
                    target="blank">submission guidelines</a> for a template submission with suggestions for aspects to
                  discuss. </p>
              </td>
            </tr>
            <tr>
              <th scope="row">How do we evaluate?</th>
              <td class="w-75">
                <p> An expert <a href="#jury">jury</a> will review your submission and use a scoring rubric to evaluate
                  your solution. They will also assess the real-world relevancy and impact of your proposed solution.
                </p>
              </td>
            </tr>
            <tr>
              <th scope="row">Guidelines</th>
              <td class="w-75">
                <p>
                  <a
                    href="https://docs.google.com/document/d/1ojtd5r42Jl_zNl79BdEilQaM3wt9OWoZLQWXQhInq-Q/edit?usp=sharing">Submission
                    guidelines, evaluation rubrics, and suggested discussion topics</a>.
                </p>
              </td>
            </tr>
            <tr id="submit">
              <th scope="row">Submit here!</th>
              <td class="w-75">
                <p>
                  <a
                    href="https://docs.google.com/forms/d/e/1FAIpQLSdATpPMnhjXNFAnGNRU2kuufwD5HFilGxgIXFK9QKsqrDbkog/viewform">Submit
                    your code using this Google Form</a>
                </p>
                <p>
                  <a href="https://openreview.net/group?id=AI4ClimateCoop.org/2022/Workshop" target="_blank">Submit your
                    essay via OpenReview</a>
                </p>
              </td>
            </tr>
          </tbody>
        </table>
        <table class="table table-hover table-striped">
          <thead class="table-light">
            <tr>
              <th scope="row"></th>
              <th>Track 3: Critiques and improvements</th>
            </tr>
          </thead>
          <tbody class="table-group-divider">
            <tr>
              <th scope="row">What do you do?</th>
              <td class="w-75">
                <p> We strive to closely simulate real-world dynamics. But, no simulator is perfect. Thus, we invite you
                  to point out potential improvements and loopholes. </p>
              </td>
            </tr>
            <tr>
              <th scope="row">What do you submit?</th>
              <td class="w-75">
                <p> This is a free-form submission: you may include a write-up, example code, or other ways to
                  demonstrate your insights. </p>
              </td>
            </tr>
            <tr>
              <th scope="row">How do we evaluate?</th>
              <td class="w-75"> An expert <a href="#jury">jury</a> will review your submission and evaluate the
                significance of your suggested improvements and/or discoveries. </td>
            </tr>
            <tr>
              <th scope="row">Guidelines</th>
              <td class="w-75">
                <a
                  href="https://docs.google.com/document/d/1ojtd5r42Jl_zNl79BdEilQaM3wt9OWoZLQWXQhInq-Q/edit?usp=sharing">Submission
                  guidelines and suggested topics to investigate</a>.
              </td>
            </tr>
            <tr id="submit">
              <th scope="row">Submit here!</th>
              <td class="w-75">
                <p>
                  <a href="https://openreview.net/group?id=AI4ClimateCoop.org/2022/Workshop" target="_blank">Submit your
                    essay via OpenReview</a>
                </p>
              </td>
            </tr>
          </tbody>
        </table>
      </div>
    </div>

    <div class="row pt-5" id="officehours">
      <div class="col">
        <h1 class="display-6">Office hours</h1>
        <p>
          Schedule a virtual meeting with us for Q&A, technical support, and more!
        </p>
        <!-- Calendly inline widget begin -->
        <div class="calendly-inline-widget" data-url="https://calendly.com/ai4gcc/ai4gcc-office-hour"
          style="min-width:320px;height:650px;"></div>
        <script type="text/javascript" src="https://assets.calendly.com/assets/external/widget.js" async></script>
        <!-- Calendly inline widget end -->
      </div>
    </div>

    <div class="row pt-5" id="faq">
      <div class="col">
        <h1 class="display-6">FAQ</h1>
        <p>
          <b>How do I customize the simulation and submit solutions?</b>
          <br /> Check out the <a
            href="https://github.com/mila-iqia/climate-cooperation-competition/blob/main/README.md"
            target="blank">technical FAQ on Github</a>.
        </p>
        <p>
          <b> Where can I ask questions? </b>
          <br /> We will announce news and updates in two ways: our <a
            href="https://groups.google.com/g/climate-cooperation-competition" target="blank">Google Group</a> and <a
            href="https://join.slack.com/t/aieconomist/shared_invite/zt-g71ajic7-XaMygwNIup~CCzaR1T0wgA"
            target="blank">Slack</a> (channel: <a href="https://aieconomist.slack.com/archives/C03NBD0G1NC"
            target="blank">#ai-for-global-climate-cooperation-competition</a>). For Chinese users, it is optional to
          connect to our Official WeChat Account and leave comments here: <th>AI4ClimateCoop</th>
        </p>
        <p>
          <b> How can I find other people interested in the competition? </b>
          <br /> Find team members on Slack in <a href="https://aieconomist.slack.com/archives/C03MQ33RDKN"
            target="blank">#ai-for-global-climate-cooperation-competition-team-search</a>!
        </p>
      </div>
    </div>

    <div class="row pt-5" id="ethics">
      <div class="col">
        <h1 class="display-6">Ethics</h1>
        <p> While the intention of this paper and the corresponding challenge is to stimulate innovative solutions to
          climate change, there are some unintended consequences that we would like to acknowledge and address here.
          These include the carbon footprint of running the simulation itself, the economic disparities that can exist
          with climate negotiations, and the potential extensibility of this simulation to the real world. </p>
        <p> First, it is important to acknowledge that running climate change simulations in RICE-N will inevitably
          release carbon emissions into our atmosphere. While the computational requirements of these simulations are
          much smaller than training large language models, they still exist. To mitigate this harm, we are encouraging
          participating teams to consider their energy use during experimentation, offsetting their own carbon emissions
          if possible. </p>
        <p> Second, as <a href="https://www.worldbank.org/en/topic/social-dimensions-of-climate-change#1">the World Bank
            states</a> "Climate change is deeply intertwined with global patterns of inequality" and yet "the most
          vulnerable are often also disproportionately impacted by measures to address climate change". While it is
          important to determine ways to mitigate climate change it is equally important to ensure that vulnerable
          populations are not negatively impacted by climate change measures. </p>
        <p> Last but not least, it is important to note that the climate and economic predictions made in
          RICE-N may differ in a real-world setting due to externalities beyond the boundaries of the simulation. A
          fictional world is utilized in this competition to further illustrate the potential gap between simulation and
          reality, but the uncertainty of the results should be fully understood, especially before implementing any
          policies recommended by RICE-N. </p>
      </div>
    </div>
    <div class="row-col-1 pt-5" id="jury">
      <h1 class="display-6">Jury</h1>
      <div class="row no-gutters">
        <div class="col-lg-3 col-md-6 col-xs-12 d-flex justify-content-center">
          <div class="card" style="width: 100%; padding: 0 10px;">
            <img src="images/people/gillian.png" class="card-img-top people-img" alt="gillian">
            <div class="card-body">
              <h5 class="card-title">Gillian Hadfield</h5>
              <h6 class="card-subtitle mb-2 text-muted">University of Toronto</h6>
              <div class="card-text"> Schwartz Reisman Chair in Technology and Society <br /> Professor of Law and
                Professor of Strategic Management <br /> Director, Schwartz Reisman Institute for Technology and Society
              </div>
            </div>
          </div>
        </div>
        <div class="col-lg-3 col-md-6 col-xs-12 d-flex justify-content-center">
          <div class="card" style="width: 100%; padding: 0 10px;">
            <img src="images/people/david.png" class="card-img-top people-img" alt="david">
            <div class="card-body">
              <h5 class="card-title">David Parkes</h5>
              <h6 class="card-subtitle mb-2 text-muted">Harvard University and DeepMind</h6>
              <div class="card-text"> George F. Colony Professor of Computer Science <br /> Co-Director of the Harvard
                Data Science Initiative <br /> Senior Research Scientist, DeepMind</div>
            </div>
          </div>
        </div>
        <!-- <div class="col-lg-3 col-md-6 col-xs-12 d-flex justify-content-center">
          <div class="card" style="width: 100%; padding: 0 10px;">
            <img src="images/people/victor.jpg" class="card-img-top people-img" alt="victor">
            <div class="card-body">
              <h5 class="card-title">David Victor</h5>
              <h6 class="card-subtitle mb-2 text-muted">UC San Diego</h6>
              <div class="card-text"> Professor of Innovation and Public Policy at the School of Global Policy and
                Strategy</div>
            </div>
          </div>
        </div> -->
        <div class="col-lg-3 col-md-6 col-xs-12 d-flex justify-content-center">
          <div class="card" style="width: 100%; padding: 0 10px;">
            <img src="images/people/lynn.png" class="card-img-top people-img" alt="lynn">
            <div class="card-body">
              <h5 class="card-title">Lynn Kaack</h5>
              <h6 class="card-subtitle mb-2 text-muted">Hertie School</h6>
              <div class="card-text"> Assistant Professor, Computer Science and Public Policy <br />
                Co-founder and Chair of Climate Change AI
              </div>
            </div>
          </div>
        </div>
        <div class="col-lg-3 col-md-6 col-xs-12 d-flex justify-content-center">
          <div class="card" style="width: 100%; padding: 0 10px;">
            <img src="images/people/nicholas.png" class="card-img-top people-img" alt="nicholas">
            <div class="card-body">
              <h5 class="card-title">Nicholas Muller</h5>
              <h6 class="card-subtitle mb-2 text-muted">Carnegie Mellon University</h6>
              <div class="card-text"> Lester and Judith Lave Professor <br /> Economics, Engineering, and Public Policy,
                Engineering and Public Policy, Tepper School of Business </div>
            </div>
          </div>
        </div>
        <div class="col-lg-3 col-md-6 col-xs-12 d-flex justify-content-center">
          <div class="card" style="width: 100%; padding: 0 10px;">
            <img src="images/people/stan.jpg" class="card-img-top people-img" alt="stan">
            <div class="card-body">
              <h5 class="card-title">Stan Veuger</h5>
              <h6 class="card-subtitle mb-2 text-muted">American Enterprise Institute</h6>
              <div class="card-text"> Senior Fellow <br /> Economic Policy Studies at the American Enterprise Institute
                (AEI) </div>
            </div>
          </div>
        </div>
        <div class="col-lg-3 col-md-6 col-xs-12 d-flex justify-content-center">
          <div class="card" style="width: 100%; padding: 0 10px;">
            <img src="images/people/kumbleben.jpeg" class="card-img-top people-img" alt="kumbleben">
            <div class="card-body">
              <h5 class="card-title">Nicholas Kumleben</h5>
              <h6 class="card-subtitle mb-2 text-muted">Greenmantle</h6>
              <div class="card-text"> Director, Energy</div>
            </div>
          </div>
        </div>
        <div class="col-lg-3 col-md-6 col-xs-12 d-flex justify-content-center">
          <div class="card" style="width: 100%; padding: 0 10px;">
            <img src="images/people/eyck.png" class="card-img-top people-img" alt="eyck">
            <div class="card-body">
              <h5 class="card-title">Eyck Freymann</h5>
              <h6 class="card-subtitle mb-2 text-muted">Greenmantle, Harvard Kennedy School</h6>
              <div class="card-text"> Postdoctoral Fellow <br /> Arctic Initiative, Belfer Center </div>
            </div>
          </div>
        </div>
        <div class="col-lg-3 col-md-6 col-xs-12 d-flex justify-content-center">
          <div class="card" style="width: 100%; padding: 0 10px;">
            <img src="images/people/maija.png" class="card-img-top people-img" alt="maija">
            <div class="card-body">
              <h5 class="card-title">Maija Halonen-Akatwijuka</h5>
              <h6 class="card-subtitle mb-2 text-muted">University of Bristol</h6>
              <div class="card-text">Associate Professor, School of Economics</div>
            </div>
          </div>
        </div>
        <div class="col-lg-3 col-md-6 col-xs-12 d-flex justify-content-center">
          <div class="card" style="width: 100%; padding: 0 10px;">
            <img src="images/people/atacchet_headshot.jpg" class="card-img-top people-img" alt="TBC">
            <div class="card-body">
              <h5 class="card-title">Andrea Tachetti</h5>
              <h6 class="card-subtitle mb-2 text-muted">DeepMind</h6>
              <div class="card-text">Research Scientist, Multi-agent Team</div>
            </div>
          </div>
        </div>
        <div class="col-lg-3 col-md-6 col-xs-12 d-flex justify-content-center">
          <div class="card" style="width: 100%; padding: 0 10px;">
            <img src="images/people/romuald.png" class="card-img-top people-img" alt="TBC">
            <div class="card-body">
              <h5 class="card-title">Romuald Elie</h5>
              <h6 class="card-subtitle mb-2 text-muted">DeepMind, Université Gustave Eiffel</h6>
              <div class="card-text">Research Scientist, Professor of Mathematics</div>
            </div>
          </div>
        </div>
        <div class="col-lg-3 col-md-6 col-xs-12 d-flex justify-content-center">
          <div class="card" style="width: 100%; padding: 0 10px;">
            <img src="images/people/hector-alvarado.webp" class="card-img-top people-img" alt="TBC">
            <div class="card-body">
              <h5 class="card-title">Hector Alvarado</h5>
              <h6 class="card-subtitle mb-2 text-muted">The Decision Lab</h6>
              <div class="card-text">Project Leader</div>
            </div>
          </div>
        </div>
        <div class="col-lg-3 col-md-6 col-xs-12 d-flex justify-content-center">
          <div class="card" style="width: 100%; padding: 0 10px;">
            <img src="images/people/mike-tatigian.webp" class="card-img-top people-img" alt="TBC">
            <div class="card-body">
              <h5 class="card-title">Mike Tatigian</h5>
              <h6 class="card-subtitle mb-2 text-muted">The Decision Lab</h6>
              <div class="card-text">Director</div>
            </div>
          </div>
        </div>
        <div class="col-lg-3 col-md-6 col-xs-12 d-flex justify-content-center">
          <div class="card" style="width: 100%; padding: 0 10px;">
<<<<<<< HEAD
            <img src="images/people/.webp" class="card-img-top people-img" alt="TBC">
            <div class="card-body">
              <h5 class="card-title">Shin Koseki</h5>
              <h6 class="card-subtitle mb-2 text-muted">Chôros</h6>
              <div class="card-text"><a href="https://shinkoseki.com/about.html">Website</a></div>
=======
            <img src="images/people/shin.jpg" class="card-img-top people-img" alt="TBC">
            <div class="card-body">
              <h5 class="card-title">Shin Koseki</h5>
              <h6 class="card-subtitle mb-2 text-muted"></h6>
              <div class="card-text">Urban designer, policy-maker, coder, and co-founder of Paris-based urban planning
                cooperative Chôros.</div>
            </div>
          </div>
        </div>
        <div class="col-lg-3 col-md-6 col-xs-12 d-flex justify-content-center">
          <div class="card" style="width: 100%; padding: 0 10px;">
            <img src="images/people/jen.jpg" class="card-img-top people-img" alt="TBC">
            <div class="card-body">
              <h5 class="card-title">Jen Gobby</h5>
              <h6 class="card-subtitle mb-2 text-muted">Concordia University (Montreal, QC)</h6>
              <div class="card-text">Affiliate Assistant Professor, Dept of Geography, Planning and Environment.</div>
>>>>>>> 0cc402a5
            </div>
          </div>
        </div>
      </div>
    </div>
    <div class="row-col-1 pt-5" id="advisors">
      <h1 class="display-6">Advisors</h1>
      <div class="row no-gutters">
        <div class="col-lg-3 col-md-6 col-xs-12 d-flex justify-content-center">
          <div class="card" style="width: 100%; padding: 0 10px;">
            <img src="images/people/vincent.png" class="card-img-top people-img" alt="vincent">
            <div class="card-body">
              <h5 class="card-title">Vincent Conitzer</h5>
              <h6 class="card-subtitle mb-2 text-muted">Duke University</h6>
              <div class="card-text"> Professor of Computer Science</div>
            </div>
          </div>
        </div>
        <div class="col-lg-3 col-md-6 col-xs-12 d-flex justify-content-center">
          <div class="card" style="width: 100%; padding: 0 10px;">
            <img src="images/people/victor.jpg" class="card-img-top people-img" alt="victor">
            <div class="card-body">
              <h5 class="card-title">David Victor</h5>
              <h6 class="card-subtitle mb-2 text-muted">UC San Diego</h6>
              <div class="card-text"> Professor of Innovation and Public Policy at the School of Global Policy and
                Strategy</div>
            </div>
          </div>
        </div>
        <div class="col-lg-3 col-md-6 col-xs-12 d-flex justify-content-center">
          <div class="card" style="width: 100%; padding: 0 10px;">
            <img src="images/people/richard.png" class="card-img-top people-img" alt="richard">
            <div class="card-body">
              <h5 class="card-title">Richard Socher</h5>
              <h6 class="card-subtitle mb-2 text-muted">You.com</h6>
              <div class="card-text">
                CEO <br /> Former adjunct professor <br /> Stanford Computer Science <br /> Former Chief Scientist,
                Salesforce
              </div>
            </div>
          </div>
        </div>
        <div class="col-lg-3 col-md-6 col-xs-12 d-flex justify-content-center">
          <div class="card" style="width: 100%; padding: 0 10px;">
            <img src="images/people/christian.jpeg" class="card-img-top people-img" alt="christian">
            <div class="card-body">
              <h5 class="card-title">Christian Schroeder de Witt</h5>
              <h6 class="card-subtitle mb-2 text-muted">University of Oxford</h6>
              <div class="card-text">
                Postdoctoral Researcher
              </div>
            </div>
          </div>
        </div>
        <div class="col-lg-3 col-md-6 col-xs-12 d-flex justify-content-center">
          <div class="card" style="width: 100%; padding: 0 10px;">
            <img src="images/people/silvio.jpeg" class="card-img-top people-img" alt="silvio">
            <div class="card-body">
              <h5 class="card-title">Silvio Savarese</h5>
              <h6 class="card-subtitle mb-2 text-muted">Salesforce Research</h6>
              <div class="card-text">
                Chief Scientist
              </div>
            </div>
          </div>
        </div>
      </div>
    </div>
    <div class="row-col-1 pt-5" id="organization">
      <h1 class="display-6">Organizers</h1>
      <div class="row no-gutters">
        <div class="col-lg-3 col-md-6 col-xs-12 d-flex justify-content-center">
          <div class="card" style="width: 100%; padding: 0 10px;">
            <img src="images/people/tianyu.png" class="card-img-top people-img" alt="tianyu">
            <div class="card-body">
              <h5 class="card-title">Tianyu Zhang</h5>
              <h6 class="card-subtitle mb-2 text-muted">Université de Montréal, MILA</h6>
              <div class="card-text"> PhD student</div>
            </div>
          </div>
        </div>
        <div class="col-lg-3 col-md-6 col-xs-12 d-flex justify-content-center">
          <div class="card" style="width: 100%; padding: 0 10px;">
            <img src="images/people/andrew.png" class="card-img-top people-img" alt="andrew">
            <div class="card-body">
              <h5 class="card-title">Andrew Williams</h5>
              <h6 class="card-subtitle mb-2 text-muted">Université de Montréal, MILA</h6>
              <div class="card-text"> Student</div>
            </div>
          </div>
        </div>
        <div class="col-lg-3 col-md-6 col-xs-12 d-flex justify-content-center">
          <div class="card" style="width: 100%; padding: 0 10px;">
            <img src="images/people/soham.png" class="card-img-top people-img" alt="soham">
            <div class="card-body">
              <h5 class="card-title">Soham Phade</h5>
              <h6 class="card-subtitle mb-2 text-muted">Salesforce</h6>
              <div class="card-text"> Research scientist</div>
            </div>
          </div>
        </div>
        <div class="col-lg-3 col-md-6 col-xs-12 d-flex justify-content-center">
          <div class="card" style="width: 100%; padding: 0 10px;">
            <img src="images/people/lu.jpg" class="card-img-top people-img" alt="lu">
            <div class="card-body">
              <h5 class="card-title">Lu Li</h5>
              <h6 class="card-subtitle mb-2 text-muted">University of Pennsylvania</h6>
              <div class="card-text"> PhD student</div>
            </div>
          </div>
        </div>
        <div class="col-lg-3 col-md-6 col-xs-12 d-flex justify-content-center">
          <div class="card" style="width: 100%; padding: 0 10px;">
            <img src="images/people/sunil.png" class="card-img-top people-img" alt="sunil">
            <div class="card-body">
              <h5 class="card-title">Sunil Srinivasa</h5>
              <h6 class="card-subtitle mb-2 text-muted">Google</h6>
              <div class="card-text"> Research engineer <br />
              </div>
            </div>
          </div>
        </div>
        <div class="col-lg-3 col-md-6 col-xs-12 d-flex justify-content-center">
          <div class="card" style="width: 100%; padding: 0 10px;">
            <img src="images/people/yang.png" class="card-img-top people-img" alt="yang">
            <div class="card-body">
              <h5 class="card-title">Yang Zhang</h5>
              <h6 class="card-subtitle mb-2 text-muted">Bank of Canada, MILA</h6>
              <div class="card-text"> Part-time researcher</div>
            </div>
          </div>
        </div>
        <div class="col-lg-3 col-md-6 col-xs-12 d-flex justify-content-center">
          <div class="card" style="width: 100%; padding: 0 10px;">
            <img src="images/people/prateek.png" class="card-img-top people-img" alt="prateek">
            <div class="card-body">
              <h5 class="card-title">Prateek Gupta</h5>
              <h6 class="card-subtitle mb-2 text-muted">University of Oxford, The Alan Turing Institute</h6>
              <div class="card-text"> PhD student</div>
            </div>
          </div>
        </div>
        <div class="col-lg-3 col-md-6 col-xs-12 d-flex justify-content-center">
          <div class="card" style="width: 100%; padding: 0 10px;">
            <img src="images/people/stephan.png" class="card-img-top people-img" alt="stephan">
            <div class="card-body">
              <h5 class="card-title">Stephan Zheng</h5>
              <h6 class="card-subtitle mb-2 text-muted">Salesforce Research</h6>
              <div class="card-text"><a href="https://www.salesforceairesearch.com/projects/the-ai-economist"
                  target="blank">AI Economist</a> Team Lead</div>
            </div>
          </div>
        </div>
        <div class="col-lg-3 col-md-6 col-xs-12 d-flex justify-content-center">
          <div class="card" style="width: 100%; padding: 0 10px;">
            <img src="images/people/yoshua.jpeg" class="card-img-top people-img" alt="yoshua">
            <div class="card-body">
              <h5 class="card-title">Yoshua Bengio</h5>
              <h6 class="card-subtitle mb-2 text-muted">MILA</h6>
              <div class="card-text"> CIFAR AI Chair, Fellow and Program Director <br /> Scientific Director of Mila and
                IVADO
              </div>
            </div>
          </div>
        </div>
      </div>
    </div>


    <div class="row-col-1 pt-5" id="acknowledgements">
      <h5 class="text-center">Acknowledgements</h5>
      <div class="row no-gutters">
        <div class="col-lg-3 col-md-6 col-xs-12 d-flex justify-content-center">
          <div class="card" style="width: 100%; padding: 0 10px;">
            <img src="images/people/cheng.jpg" class="card-img-top people-img" alt="cheng">
            <div class="card-body">
              <h5 class="card-title">Qianyi Cheng</h5>
              <h6 class="card-subtitle mb-2 text-muted">HfG Offenbach</h6>
              <div class="card-text">
                Logo designer
              </div>
            </div>
          </div>
        </div>
        <div class="col-lg-3 col-md-6 col-xs-12 d-flex justify-content-center">
          <div class="card" style="width: 100%; padding: 0 10px;">
            <img src="images/people/zhu.jpg" class="card-img-top people-img" alt="zhu">
            <div class="card-body">
              <h5 class="card-title">Zhu Zhu</h5>
              <h6 class="card-subtitle mb-2 text-muted">HfG Offenbach</h6>
              <div class="card-text">
                Logo designer
              </div>
            </div>
          </div>
        </div>
        <div class="col-lg-3 col-md-6 col-xs-12 d-flex justify-content-center">
          <div class="card" style="width: 100%; padding: 0 10px;">
            <img src="images/people/denise.jpg" class="card-img-top people-img" alt="denise">
            <div class="card-body">
              <h5 class="card-title">Denise Perez</h5>
              <h6 class="card-subtitle mb-2 text-muted">Salesforce</h6>
              <div class="card-text">
                Marketing
              </div>
            </div>
          </div>
        </div>
        <div class="col-lg-3 col-md-6 col-xs-12 d-flex justify-content-center">
          <div class="card" style="width: 100%; padding: 0 10px;">
            <img src="images/people/" class="card-img-top people-img" alt="donald">
            <div class="card-body">
              <h5 class="card-title">Donald Rose</h5>
              <h6 class="card-subtitle mb-2 text-muted">Salesforce</h6>
              <div class="card-text">
                Blog writer
              </div>
            </div>
          </div>
        </div>
        <div class="col-lg-3 col-md-6 col-xs-12 d-flex justify-content-center">
          <div class="card" style="width: 100%; padding: 0 10px;">
            <img src="images/people/" class="card-img-top people-img" alt="brianrowe">
            <div class="card-body">
              <h5 class="card-title">Brian Rowe</h5>
              <h6 class="card-subtitle mb-2 text-muted">Zatonovo</h6>
              <div class="card-text">
                CEO
              </div>
            </div>
          </div>
        </div>
        <div class="col-lg-3 col-md-6 col-xs-12 d-flex justify-content-center">
          <div class="card" style="width: 100%; padding: 0 10px;">
            <img src="images/people/" class="card-img-top people-img" alt="donald">
            <div class="card-body">
              <h5 class="card-title">Charnel Clamosa</h5>
              <h6 class="card-subtitle mbq-2 text-muted">Zatonovo</h6>
              <div class="card-text">
                Engineer
              </div>
            </div>
          </div>
        </div>
      </div>
    </div>
  </div>

  <!-- Footer -->
  <footer class="page-footer font-small bg-light" style="margin-top: 20px;">

    <div class="footer-copyright text-center py-3">
    </div>

  </footer>
  <!-- Footer -->

</html>


<!-- Google tag (gtag.js) -->
<script async src="https://www.googletagmanager.com/gtag/js?id=G-0B3QBV9L68"></script>
<script>
  window.dataLayer = window.dataLayer || [];
  function gtag() { dataLayer.push(arguments); }
  gtag('js', new Date());
  gtag('config', 'G-0B3QBV9L68');
</script><|MERGE_RESOLUTION|>--- conflicted
+++ resolved
@@ -1054,13 +1054,6 @@
         </div>
         <div class="col-lg-3 col-md-6 col-xs-12 d-flex justify-content-center">
           <div class="card" style="width: 100%; padding: 0 10px;">
-<<<<<<< HEAD
-            <img src="images/people/.webp" class="card-img-top people-img" alt="TBC">
-            <div class="card-body">
-              <h5 class="card-title">Shin Koseki</h5>
-              <h6 class="card-subtitle mb-2 text-muted">Chôros</h6>
-              <div class="card-text"><a href="https://shinkoseki.com/about.html">Website</a></div>
-=======
             <img src="images/people/shin.jpg" class="card-img-top people-img" alt="TBC">
             <div class="card-body">
               <h5 class="card-title">Shin Koseki</h5>
@@ -1077,7 +1070,6 @@
               <h5 class="card-title">Jen Gobby</h5>
               <h6 class="card-subtitle mb-2 text-muted">Concordia University (Montreal, QC)</h6>
               <div class="card-text">Affiliate Assistant Professor, Dept of Geography, Planning and Environment.</div>
->>>>>>> 0cc402a5
             </div>
           </div>
         </div>
