# Copyright (c) 2022, salesforce.com, inc and MILA.
# All rights reserved.
# SPDX-License-Identifier: BSD-3-Clause
# For full license text, see the LICENSE file in the repo root
# or https://opensource.org/licenses/BSD-3-Clause


"""
Regional Integrated model of Climate and the Economy (RICE)
"""
import logging
import os
import sys

import numpy as np
import gymnasium as gym
from gymnasium.spaces import MultiDiscrete
import yaml


_PUBLIC_REPO_DIR = os.path.dirname(os.path.abspath(__file__))
_SMALL_NUM = 1e-0  # small number added to handle consumption blow-up

sys.path = [_PUBLIC_REPO_DIR] + sys.path

# Set logger level e.g., DEBUG, INFO, WARNING, ERROR.
logging.getLogger().setLevel(logging.ERROR)

_FEATURES = "features"
_ACTION_MASK = "action_mask"


class Rice(gym.Env):
    name = "Rice"

    def __init__(
        self,
        num_discrete_action_levels=10,  # the number of discrete levels for actions, > 1
        negotiation_on=False,  # If True then negotiation is on, else off
    ):
        self.global_state = {}

        self.set_discrete_action_levels(num_discrete_action_levels)
        self.set_dtypes()

        self.set_all_region_params()
        self.set_trade_params()
        self.num_regions = len(self.all_regions_params)
        self.num_agents = self.num_regions  # for env wrapper

        self.start_year = self.get_start_year()
        self.end_year = self.calc_end_year()
        self.current_simulation_year = None
        self.current_timestep = None
        self.activity_timestep = None
        self.negotiation_on = negotiation_on
        self.apply_welfloss = True
        if self.negotiation_on:
            self.negotiation_stage = 0
            self.num_negotiation_stages = 2
        self.set_episode_length(negotiation_on)

        self.observation_space = None
        self.set_possible_actions()
        self.total_possible_actions = self.calc_total_possible_actions(
            self.negotiation_on
        )
        self.action_space = self.get_action_space()

        self.set_default_agent_action_mask()

    def get_start_year(self):
        return self.all_regions_params[0]["xt_0"]

    def reset(self, *, seed=None, options=None):
        self.current_timestep = 0
        self.activity_timestep = 0
        self.current_simulation_year = self.start_year
        self.reset_state("timestep")
        self.reset_state("activity_timestep")

        # climate states
        self.reset_state("global_temperature")
        self.reset_state("global_carbon_mass")
        self.reset_state("global_exogenous_emissions")
        self.reset_state("global_land_emissions")
        self.reset_state("intensity_all_regions")
        self.reset_state("mitigation_rates_all_regions")

        # economic states
        self.reset_state("production_all_regions")
        self.reset_state("gross_output_all_regions")
        self.reset_state("aggregate_consumption")
        self.reset_state("investment_all_regions")
        self.reset_state("capital_all_regions")
        self.reset_state("capital_depreciation_all_regions")
        self.reset_state("labor_all_regions")
        self.reset_state("production_factor_all_regions")
        self.reset_state("current_balance_all_regions")
        self.reset_state("abatement_cost_all_regions")
        self.reset_state("mitigation_cost_all_regions")
        self.reset_state("damages_all_regions")
        self.reset_state("utility_all_regions")
        self.reset_state("social_welfare_all_regions")
        self.reset_state("reward_all_regions")

        # trade states
        self.reset_state("tariffs")
        self.reset_state("import_tariffs")
        self.reset_state("normalized_import_bids_all_regions")
        self.reset_state("import_bids_all_regions")
        self.reset_state("imports_minus_tariffs")
        self.reset_state("export_limit_all_regions")

        # negotiation states
        self.reset_state("negotiation_stage")
        self.reset_state("savings_all_regions")
        self.reset_state("minimum_mitigation_rate_all_regions")
        self.reset_state("promised_mitigation_rate")
        self.reset_state("requested_mitigation_rate")
        self.reset_state("proposal_decisions")

        info = {
            region: {} for region in range(self.num_regions)
        }  # for the new ray rllib env format
        return self.get_observations(), info

    def step(self, actions):
        self.current_timestep += 1
        self.set_state("timestep", self.current_timestep, dtype=self.int_dtype)

        self.set_current_global_state_to_past_global_state()

        if self.negotiation_on:
            self.set_negotiation_stage()
            if self.is_proposal_stage():
                return self.step_propose(actions)

            elif self.is_evaluation_stage():
                return self.step_evaluate_proposals(actions)

        return self.step_climate_and_economy(actions)

    def step_propose(self, actions=None):
        self.is_valid_negotiation_stage(negotiation_stage=1)
        self.is_valid_actions_dict(actions)

        promised_mitigation_rates = self.get_actions(
            "promised_mitigation_rate", actions
        )
        self.set_state("promised_mitigation_rate", np.array(promised_mitigation_rates))
        requested_mitigation_rates = self.get_actions(
            "requested_mitigation_rate", actions
        )
        self.set_state(
            "requested_mitigation_rate", np.array(requested_mitigation_rates)
        )

        observations = self.get_observations()
        rewards = {region_id: 0.0 for region_id in range(self.num_regions)}
        terminateds = {region_id: 0 for region_id in range(self.num_regions)}
        terminateds["__all__"] = 0
        truncateds = {region_id: 0 for region_id in range(self.num_regions)}
        truncateds["__all__"] = 0
        info = {}

        return observations, rewards, terminateds, truncateds, info

    def step_evaluate_proposals(self, actions=None):
        self.is_valid_negotiation_stage(negotiation_stage=2)
        self.is_valid_actions_dict(actions)

        proposal_decisions = self.get_actions("proposal_decisions", actions)

        self.set_state("proposal_decisions", proposal_decisions)

        for region_id in range(self.num_regions):
            min_mitigation = self.calc_mitigation_rate_lower_bound(region_id)

            self.set_state(
                "minimum_mitigation_rate_all_regions", min_mitigation, region_id
            )

        observations = self.get_observations()
        rewards = {region_id: 0.0 for region_id in range(self.num_regions)}
        terminateds = {region_id: 0 for region_id in range(self.num_regions)}
        terminateds["__all__"] = 0
        truncateds = {region_id: 0 for region_id in range(self.num_regions)}
        truncateds["__all__"] = 0
        info = {}
        return observations, rewards, terminateds, truncateds, info

    def step_climate_and_economy(self, actions=None):
        self.calc_activity_timestep()
        self.is_valid_negotiation_stage(negotiation_stage=0)
        self.is_valid_actions_dict(actions)

        actions_dict = {
            "savings_all_regions" : self.get_actions("savings", actions),
            "mitigation_rate_all_regions" : self.get_actions("mitigation_rate", actions),
            "export_limit_all_regions" : self.get_actions("export_limit", actions),
            "import_bids_all_regions" : self.get_actions("import_bids", actions),
            "import_tariffs_all_regions" : self.get_actions("import_tariffs", actions),
        }

        self.set_actions_in_global_state(actions_dict)

        damages = self.calc_damages()
        abatement_costs = self.calc_abatement_costs(actions_dict["mitigation_rate_all_regions"])
        productions = self.calc_productions()

        gross_outputs = self.calc_gross_outputs(damages, abatement_costs, productions)
        investments = self.calc_investments(gross_outputs, actions_dict["savings_all_regions"])

        gov_balances_post_interest = self.calc_gov_balances_post_interest()
        debt_ratios = self.calc_debt_ratios(gov_balances_post_interest)

        # TODO: self.set_global_state("tariffs", self.global_state["import_tariffs"]["value"][self.current_timestep])
        # TODO: fix dependency on gross_output_all_regions
        # TODO: government should reuse tariff revenue
        gross_imports = self.calc_gross_imports(actions_dict['import_bids_all_regions'], gross_outputs, investments, debt_ratios)

        tariff_revenues, net_imports = self.calc_trade_sanctions(gross_imports)
        welfloss_multipliers = self.calc_welfloss_multiplier(gross_outputs, gross_imports)

        consumptions = self.calc_consumptions(
            gross_outputs, investments, gross_imports, net_imports
        )
        utilities = self.calc_utilities(consumptions)

        self.calc_social_welfares(utilities)
        self.calc_rewards(utilities, welfloss_multipliers)

        self.calc_capitals(investments)
        self.calc_labors()
        self.calc_production_factors()
        self.calc_gov_balances_post_trade(gov_balances_post_interest, gross_imports)

        self.calc_carbon_intensities()
        self.calc_global_carbon_mass(productions)
        self.calc_global_temperature()

        current_simulation_year = self.calc_current_simulation_year()
        observations = self.get_observations()
        rewards = self.get_rewards()
        terminateds = {region_id: 0 for region_id in range(self.num_regions)}
        terminateds = {"__all__": current_simulation_year == self.end_year}
        truncateds = {region_id: 0 for region_id in range(self.num_regions)}
        truncateds = {"__all__": current_simulation_year == self.episode_length}
        info = {}

        return observations, rewards, terminateds, truncateds, info

    def calc_carbon_intensities(self, save_state=True):
        for region_id in range(self.num_regions):
            regional_params = self.all_regions_params[region_id]
            carbon_intensity = self.get_prev_state(
                "intensity_all_regions", region_id=region_id
            ) * np.exp(
                -regional_params["xg_sigma"]
                * pow(
                    1 - regional_params["xdelta_sigma"],
                    regional_params["xDelta"] * (self.activity_timestep - 1),
                )
                * regional_params["xDelta"]
            )
            if save_state:
                self.set_state(
                    "intensity_all_regions", carbon_intensity, region_id=region_id
                )

    def calc_production_factors(self, save_state=True):
        production_factors = np.zeros(self.num_regions, dtype=self.float_dtype)
        for region_id in range(self.num_regions):
            regional_params = self.all_regions_params[region_id]
            production_factors[region_id] = self.get_prev_state(
                "production_factor_all_regions", region_id=region_id
            ) * (
                np.exp(0.0033)
                + regional_params["xg_A"]
                * np.exp(
                    -regional_params["xdelta_A"]
                    * regional_params["xDelta"]
                    * (self.activity_timestep - 1)
                )
            )

            if save_state:
                self.set_state(
                    "production_factor_all_regions",
                    production_factors[region_id],
                    region_id=region_id,
                )

    def calc_labors(self, save_state=True):
        labors = np.zeros(self.num_regions, dtype=self.float_dtype)
        for region_id in range(self.num_regions):
            regional_params = self.all_regions_params[region_id]
            labors[region_id] = self.get_prev_state(
                "labor_all_regions", region_id=region_id
            ) * pow(
                (1 + regional_params["xL_a"])
                / (1 + self.get_prev_state("labor_all_regions", region_id=region_id)),
                regional_params["xl_g"],
            )
            if save_state:
                self.set_state(
                    "labor_all_regions", labors[region_id], region_id=region_id
                )  # TODO check all save_states for region_id
        return labors

    def calc_capitals(self, investments, save_state=True):
        capitals = np.zeros(self.num_regions, dtype=self.float_dtype)
        for region_id in range(self.num_regions):
            regional_params = self.all_regions_params[region_id]
            x_delta_k = regional_params["xdelta_K"]
            x_delta = regional_params["xDelta"]
            capital_depreciation = pow(1 - x_delta_k, x_delta)
            if save_state:
                self.set_state(
                    "capital_depreciation_all_regions",
                    capital_depreciation,
                    region_id=region_id,
                )
            capitals[region_id] = (
                capital_depreciation
                * self.get_prev_state("capital_all_regions", region_id=region_id)
                + (1 - regional_params["xtax"])
                * regional_params["xDelta"]
                * investments[region_id]
            )

            if save_state:
                self.set_state(
                    "capital_all_regions", capitals[region_id], region_id=region_id
                )

        return capitals

    def calc_rewards(self, utilities, welfloss_multipliers, save_state=True):
        rewards = np.zeros(self.num_regions, dtype=self.float_dtype)
        for region_id in range(self.num_regions):
<<<<<<< HEAD
            rewards[region_id] = utilities[region_id] * welfloss_multipliers[region_id]
            self.set_state("reward_all_regions", utilities[region_id], region_id=region_id)
=======
            rewards[region_id] = utilities[region_id]
            self.set_state(
                "reward_all_regions", utilities[region_id], region_id=region_id
            )
>>>>>>> 3203a59a
        return rewards

    def calc_gov_balances_post_trade(
        self, gov_balances, gross_imports, save_state=True
    ):
        gov_balances_post_trade = np.zeros(self.num_regions, dtype=self.float_dtype)
        for region_id in range(self.num_regions):
            regional_params = self.all_regions_params[region_id]
            trade_balance = regional_params["xDelta"] * (
                np.sum(gross_imports[:, region_id])
                - np.sum(gross_imports[region_id, :])
            )
            gov_balances_post_trade[region_id] = gov_balances[region_id] + trade_balance

            if save_state:
                self.set_state(
                    "current_balance_all_regions",
                    gov_balances_post_trade[region_id],
                    region_id=region_id,
                )

        return gov_balances_post_trade

    def calc_social_welfares(self, utilities, save_state=True):
        social_welfares = np.zeros(self.num_regions, dtype=self.float_dtype)
        for region_id in range(self.num_regions):
            regional_params = self.all_regions_params[region_id]
            rho = regional_params["xrho"]
            delta = regional_params["xDelta"]
            """Compute social welfare"""
            social_welfares[region_id] = utilities[region_id] / pow(
                1 + rho, delta * self.activity_timestep
            )
            if save_state:
                self.set_state(
                    "social_welfare_all_regions",
                    social_welfares[region_id],
                    region_id=region_id,
                )
        return social_welfares

    def calc_utilities(self, consumptions, save_state=True):
        utilities = np.zeros(self.num_regions, dtype=self.float_dtype)
        for region_id in range(self.num_regions):
            regional_params = self.all_regions_params[region_id]
            utilities[region_id] = (
                (self.get_prev_state("labor_all_regions", region_id) / 1000.0)
                * (
                    pow(
                        consumptions[region_id]
                        / (self.get_prev_state("labor_all_regions", region_id) / 1000.0)
                        + _SMALL_NUM,
                        1 - regional_params["xalpha"],
                    )
                    - 1
                )
                / (1 - regional_params["xalpha"])
            )
            if save_state:
                self.set_state(
                    "utility_all_regions", utilities[region_id], region_id=region_id
                )
        return utilities

    def calc_consumptions(
        self, gross_outputs, investments, gross_imports, net_imports, save_state=True
    ):
        consumptions = np.zeros(self.num_regions, dtype=self.float_dtype)
        for region_id in range(self.num_regions):
            total_exports = np.sum(gross_imports[:, region_id])
            assert (
                gross_outputs[region_id] - investments[region_id] - total_exports
                > -1e-5
            ), "consumption cannot be negative."
            domestic_consumption = max(
                0.0, gross_outputs[region_id] - investments[region_id] - total_exports
            )

            c_dom_pref = self.preference_for_domestic * (
                domestic_consumption**self.consumption_substitution_rate
            )
            c_for_pref = np.sum(
                self.preference_for_imported
                * pow(net_imports[region_id, :], self.consumption_substitution_rate)
            )

            consumptions[region_id] = (c_dom_pref + c_for_pref) ** (
                1 / self.consumption_substitution_rate
            )  # CES function

            # TODO: fix for region-specific state saving
            if save_state:
                self.set_state(
                    "aggregate_consumption",
                    consumptions[region_id],
                    region_id=region_id,
                )
        return consumptions

    def calc_debt_ratios(self, gov_balances, save_state=True):
        debt_ratios = np.zeros(self.num_regions, dtype=self.float_dtype)
        for region_id in range(self.num_regions):
            gov_balance = gov_balances[region_id]
            regional_params = self.all_regions_params[region_id]
            debt_ratio = (
                gov_balance * self.init_capital_multiplier / regional_params["xK_0"]
            )
            debt_ratio = min(0.0, debt_ratio)
            debt_ratio = max(-1.0, debt_ratio)
            debt_ratios[region_id] = np.array(debt_ratio).astype(self.float_dtype)
        if save_state:
            self.set_state(
                "debt_ratio_all_regions", debt_ratios[region_id], region_id=region_id
            )

        return debt_ratios

    def calc_gov_balances_post_interest(self, save_state=True):
        gov_balances_post_interest = np.zeros(self.num_regions, dtype=self.float_dtype)
        for region_id in range(self.num_regions):
            gov_balances_post_interest[region_id] = self.get_prev_state(
                "current_balance_all_regions", region_id
            ) * (1 + self.balance_interest_rate)
            if save_state:
                self.set_state(
                    "current_balance_all_regions",
                    gov_balances_post_interest[region_id],
                    region_id=region_id,
                )
        return gov_balances_post_interest

    def calc_investments(self, gross_outputs, savings, save_state=True):
        investments = np.zeros(self.num_regions, dtype=self.float_dtype)
        for region_id in range(self.num_regions):
<<<<<<< HEAD
            investments[region_id] = savings[region_id] * gross_outputs[region_id]
=======
            investments[region_id] = (
                self.get_state("savings_all_regions", region_id)
                * gross_outputs[region_id]
            )
>>>>>>> 3203a59a
            if save_state:
                self.set_state(
                    "investment_all_regions",
                    investments[region_id],
                    region_id=region_id,
                )
        return investments

    def calc_gross_outputs(
        self, damages, abatement_costs, productions, save_state=True
    ):
        gross_outputs = np.zeros(self.num_regions, dtype=self.float_dtype)
        for region_id in range(self.num_regions):
            gross_outputs[region_id] = (
                damages[region_id]
                * (1 - abatement_costs[region_id])
                * productions[region_id]
            )

            if save_state:
                self.set_state(
                    "gross_output_all_regions",
                    gross_outputs[region_id],
                    region_id=region_id,
                )

        return gross_outputs

    def calc_productions(self, save_state=True):
        productions = np.zeros(self.num_regions, dtype=self.float_dtype)
        for region_id in range(self.num_regions):
            productions[region_id] = (
                self.get_prev_state("production_factor_all_regions", region_id)
                * pow(
                    self.get_prev_state("capital_all_regions", region_id),
                    self.all_regions_params[region_id]["xgamma"],
                )
                * pow(
                    self.get_prev_state("labor_all_regions", region_id) / 1000,
                    1 - self.all_regions_params[region_id]["xgamma"],
                )
            )

        if save_state:
            self.set_state(
                "production_all_regions", productions[region_id], region_id=region_id
            )

        return productions

    def calc_damages(self, save_state=True):
        damages = np.zeros(self.num_regions, dtype=self.float_dtype)
        for region_id in range(self.num_regions):
            prev_atmospheric_temperature = self.get_prev_state("global_temperature")[0]
            damages[region_id] = 1 / (
                1
                + self.all_regions_params[region_id]["xa_1"]
                * prev_atmospheric_temperature
                + self.all_regions_params[region_id]["xa_2"]
                * pow(
                    prev_atmospheric_temperature,
                    self.all_regions_params[region_id]["xa_3"],
                )
            )

            if save_state:
                self.set_state(
                    "damages_all_regions", damages[region_id], region_id=region_id
                )

        return damages

    def calc_abatement_costs(self, mitigation_rates_all_regions, save_state=True):
        mitigation_costs = self.calc_mitigation_costs()
        abatement_costs = np.zeros(self.num_regions, dtype=self.float_dtype)
        for region_id in range(self.num_regions):
<<<<<<< HEAD
            abatement_costs[region_id] = mitigation_costs[region_id] * pow(mitigation_rates_all_regions[region_id], self.all_regions_params[region_id]["xtheta_2"])
=======
            abatement_costs[region_id] = mitigation_costs[region_id] * pow(
                self.get_state("mitigation_rates_all_regions", region_id),
                self.all_regions_params[region_id]["xtheta_2"],
            )
>>>>>>> 3203a59a
            if save_state:
                self.set_state(
                    "abatement_cost_all_regions",
                    abatement_costs[region_id],
                    region_id=region_id,
                )
        return abatement_costs

    def calc_mitigation_costs(self, save_state=True):
        mitigation_costs = np.zeros(self.num_regions, dtype=self.float_dtype)
        for region_id in range(self.num_regions):
            regional_params = self.all_regions_params[region_id]
            mitigation_costs[region_id] = (
                regional_params["xp_b"]
                / (1000 * regional_params["xtheta_2"])
                * pow(1 - regional_params["xdelta_pb"], self.activity_timestep - 1)
                * self.get_prev_state("intensity_all_regions", region_id)
            )

            if save_state:
                self.set_state(
                    "mitigation_cost_all_regions",
                    mitigation_costs[region_id],
                    region_id=region_id,
                )

        return mitigation_costs

<<<<<<< HEAD
    def calc_gross_imports(self, import_bids, gross_outputs, investments, debt_ratios, save_state=True):
        potential_import_bids = np.zeros((self.num_regions, self.num_regions), dtype=self.float_dtype)
=======
    def calc_gross_imports(
        self, gross_outputs, investments, debt_ratios, save_state=True
    ):
        import_bids = self.get_state("import_bids_all_regions")
        potential_import_bids = np.zeros(
            (self.num_regions, self.num_regions), dtype=self.float_dtype
        )
>>>>>>> 3203a59a

        for region_id in range(self.num_regions):
            gross_output = gross_outputs[region_id]
            debt_ratio = debt_ratios[region_id]
            potential_import_bids = np.zeros(
                (self.num_regions, self.num_regions), dtype=self.float_dtype
            )

            import_bids[region_id][region_id] = 0

            total_import_bids = np.sum(import_bids[region_id])
            if total_import_bids * gross_output > gross_output:
                potential_import_bids[region_id] = (
                    import_bids[region_id] / total_import_bids * gross_output
                )
            else:
                potential_import_bids[region_id] = import_bids[region_id] * gross_output

            potential_import_bids[region_id] *= 1 + debt_ratio

        normalized_import_bids_all_regions = self.calc_normalized_import_bids(
            potential_import_bids, gross_outputs, investments
        )

        if save_state:
            self.set_state(
                "normalized_import_bids_all_regions", normalized_import_bids_all_regions
            )
        return normalized_import_bids_all_regions

    def calc_trade_sanctions(self, gross_imports, save_state=True):
        import_tariffs = self.get_prev_state("import_tariffs")
        net_imports = np.zeros(
            (self.num_regions, self.num_regions), dtype=self.float_dtype
        )
        for region_id in range(self.num_regions):
            # TODO: calculate using arrays?
            for exporting_region in range(self.num_regions):
                net_imports[region_id, exporting_region] = gross_imports[
                    region_id, exporting_region
                ] * (1 - import_tariffs[region_id, exporting_region])

        if save_state:
            self.set_state("imports_minus_tariffs", net_imports)

        tariff_revenues = np.zeros(
            (self.num_regions, self.num_regions), dtype=self.float_dtype
        )
        for region_id in range(self.num_regions):
            for exporting_region in range(self.num_regions):
                tariff_revenues[region_id, exporting_region] = (
                    gross_imports[region_id, exporting_region]
                    * import_tariffs[region_id, exporting_region]
                )

        if save_state:
            self.set_state("tariff_revenues", tariff_revenues)

        return tariff_revenues, net_imports

    def calc_welfloss_multiplier(self, gross_outputs, gross_imports, welfare_loss_per_unit_tariff=None, save_state=True):
        """Calculate the welfare loss multiplier of exporting region due to being tariffed."""
        if not self.apply_welfloss:
            return np.zeros((self.num_regions), dtype=self.float_dtype)

        if welfare_loss_per_unit_tariff is None:
            welfare_loss_per_unit_tariff = 0.4 # From Nordhaus 2015

        import_tariffs = self.get_prev_state("import_tariffs")
        welfloss = np.zeros((self.num_regions), dtype=self.float_dtype)

        for region_id in range(self.num_regions):
            for exporting_region in range(self.num_regions):
                welfloss[region_id] += \
                    (gross_imports[region_id, exporting_region] / gross_outputs[region_id]) * \
                        import_tariffs[region_id, exporting_region] * welfare_loss_per_unit_tariff

        if save_state:
            self.set_state("welfloss", welfloss)

        return welfloss

    def calc_exogenous_emissions(self, save_state=True):
        """Obtain the amount of exogeneous emissions."""
        f_0 = self.all_regions_params[0]["xf_0"]
        f_1 = self.all_regions_params[0]["xf_1"]
        t_f = self.all_regions_params[0]["xt_f"]

        exogenous_emissions = f_0 + min(
            f_1 - f_0, (f_1 - f_0) / t_f * (self.activity_timestep - 1)
        )
        if save_state:
            self.set_state("global_exogenous_emissions", exogenous_emissions)
        return exogenous_emissions

    def calc_land_emissions(self, save_state=True):
        """Obtain the amount of land emissions."""
        e_l0 = self.all_regions_params[0]["xE_L0"]
        delta_el = self.all_regions_params[0]["xdelta_EL"]

        global_land_emissions = (
            e_l0 * pow(1 - delta_el, self.activity_timestep - 1) / self.num_regions
        )
        if save_state:
            self.set_state("global_land_emissions", global_land_emissions)
        return global_land_emissions

    def calc_max_exports(self, x_max, gross_output, investment):
        """Determine the maximum potential exports."""
        if x_max * gross_output <= gross_output - investment:
            return x_max * gross_output
        return gross_output - investment

    def calc_global_temperature(
        self,
        save_state=True,
    ):
        global_exogenous_emissions = self.calc_exogenous_emissions()
        prev_carbon_mass = self.get_prev_state("global_carbon_mass")
        prev_global_temperature = self.get_prev_state("global_temperature")
        # TODO: why the zero index?
        # global_exogenous_emissions = global_exogenous_emissions[0]
        prev_atmospheric_carbon_mass = prev_carbon_mass[0]
        phi_t = np.array(self.all_regions_params[0]["xPhi_T"])
        b_t = np.array(self.all_regions_params[0]["xB_T"])
        f_2x = np.array(self.all_regions_params[0]["xF_2x"])
        atmospheric_carbon_mass = np.array(self.all_regions_params[0]["xM_AT_1750"])

        global_temperature = np.dot(
            phi_t, np.asarray(prev_global_temperature)
        ) + np.dot(
            b_t,
            f_2x
            * np.log(prev_atmospheric_carbon_mass / atmospheric_carbon_mass)
            / np.log(2)
            + global_exogenous_emissions,
        )

        if save_state:
            self.set_state("global_temperature", global_temperature)

        return global_temperature

    def calc_global_carbon_mass(self, productions, save_state=True):
        global_land_emissions = self.calc_land_emissions()
        # prev_global_carbon_mass = self.get_prev_global_state("global_carbon_mass")[0]
        mitigation_rates = self.get_state("mitigation_rates_all_regions")
        # TODO: fix aux_m treatment
        aux_m_all_regions = np.zeros(self.num_regions, dtype=self.float_dtype)
        for region_id in range(self.num_regions):
            prev_intensity = self.get_prev_state(
                "intensity_all_regions", region_id=region_id
            )

            aux_m_all_regions[region_id] = (
                prev_intensity
                * (1 - mitigation_rates[region_id])
                * productions[region_id]
                + global_land_emissions
            )
            self.set_state(
                "aux_m_all_regions", aux_m_all_regions[region_id], region_id=region_id
            )

        """Get the carbon mass level."""
        sum_aux_m = np.sum(aux_m_all_regions)
        prev_global_carbon_mass = self.get_prev_state("global_carbon_mass")
        global_carbon_mass = np.dot(
            self.all_regions_params[0]["xPhi_M"], np.asarray(prev_global_carbon_mass)
        )

        global_carbon_mass += np.dot(self.all_regions_params[0]["xB_M"], sum_aux_m)

        if save_state:
            self.set_state("global_carbon_mass", global_carbon_mass)

        return global_carbon_mass

    def calc_possible_actions(self, action_type):
        if action_type == "savings":
            return [self.num_discrete_action_levels]
        if action_type == "mitigation_rate":
            return [self.num_discrete_action_levels]
        if action_type == "export_limit":
            return [self.num_discrete_action_levels]
        if action_type == "import_bids":
            return [self.num_discrete_action_levels] * self.num_regions
        if action_type == "import_tariffs":
            return [self.num_discrete_action_levels] * self.num_regions

        if action_type == "proposal":
            return [self.num_discrete_action_levels] * 2 * self.num_regions

        if action_type == "proposal_decisions":
            return [2] * self.num_regions

    def calc_total_possible_actions(self, negotiation_on):
        total_possible_actions = (
            self.savings_possible_actions
            + self.mitigation_rate_possible_actions
            + self.export_limit_possible_actions
            + self.import_bids_possible_actions
            + self.import_tariff_possible_actions
        )

        if negotiation_on:
            total_possible_actions += (
                self.proposal_possible_actions + self.evaluation_possible_actions
            )

        return total_possible_actions

    def calc_uniform_foreign_preferences(self):
        return [
            (1 - self.preference_for_domestic) / (self.num_regions - 1)
        ] * self.num_regions

    def calc_end_year(self):
        return (
            self.start_year
            + self.all_regions_params[0]["xDelta"] * self.all_regions_params[0]["xN"]
        )

    def calc_mitigation_rate_lower_bound(self, region_id):
        outgoing_accepted_mitigation_rates = (
            self.get_outgoing_accepted_mitigation_rates(region_id)
        )
        incoming_accepted_mitigation_rates = (
            self.get_incoming_accepted_mitigation_rates(region_id)
        )

        min_mitigation = max(
            outgoing_accepted_mitigation_rates + incoming_accepted_mitigation_rates
        )

        return min_mitigation

    def calc_normalized_import_bids(
        self, potential_import_bids_all_regions, gross_outputs, investments
    ):
        normalized_import_bids_all_regions = np.zeros(
            (self.num_regions, self.num_regions), dtype=self.float_dtype
        )
        for region_id in range(self.num_regions):
            max_export_rate = self.get_state(
                "export_limit_all_regions", region_id=region_id
            )

            max_exports_from_region_id = self.calc_max_exports(
                max_export_rate, gross_outputs[region_id], investments[region_id]
            )

            desired_exports_from_region_id = np.sum(
                normalized_import_bids_all_regions[:, region_id]
            )

            if desired_exports_from_region_id > max_exports_from_region_id:
                for exporting_region in range(self.num_regions):
                    normalized_import_bids_all_regions[exporting_region][region_id] = (
                        potential_import_bids_all_regions[exporting_region][region_id]
                        / desired_exports_from_region_id
                        * max_exports_from_region_id
                    )

        return normalized_import_bids_all_regions

    def calc_action_mask(self):
        """
        Generate action masks.
        """
        mask_dict = {region_id: None for region_id in range(self.num_regions)}
        for region_id in range(self.num_regions):
            mask = self.default_agent_action_mask.copy()
            if self.negotiation_on:
                minimum_mitigation_rate = int(
                    round(
                        self.global_state["minimum_mitigation_rate_all_regions"][
                            "value"
                        ][self.current_timestep, region_id]
                        * self.num_discrete_action_levels
                    )
                )
                mitigation_mask = np.array(
                    [0 for _ in range(minimum_mitigation_rate)]
                    + [
                        1
                        for _ in range(
                            self.num_discrete_action_levels - minimum_mitigation_rate
                        )
                    ]
                )
                mask_start = sum(self.savings_possible_actions)
                mask_end = mask_start + sum(self.mitigation_rate_possible_actions)
                mask[mask_start:mask_end] = mitigation_mask
            mask_dict[region_id] = mask

        return mask_dict

    def calc_current_simulation_year(self):
        self.current_simulation_year += self.all_regions_params[0]["xDelta"]
        return self.current_simulation_year

    def calc_activity_timestep(self):
        self.activity_timestep += 1
        self.set_state(
            key="activity_timestep",
            value=self.activity_timestep,
            timestep=self.current_timestep,
            dtype=self.int_dtype,
        )
        self.is_valid_activity_timestep()
        return self.activity_timestep

    def get_incoming_accepted_mitigation_rates(self, region_id):
        return [
            self.global_state["requested_mitigation_rate"]["value"][
                self.current_timestep, j, region_id
            ]
            * self.global_state["proposal_decisions"]["value"][
                self.current_timestep, region_id, j
            ]
            for j in range(self.num_regions)
        ]

    def get_outgoing_accepted_mitigation_rates(self, region_id):
        return [
            self.global_state["promised_mitigation_rate"]["value"][
                self.current_timestep, region_id, j
            ]
            * self.global_state["proposal_decisions"]["value"][
                self.current_timestep, j, region_id
            ]
            for j in range(self.num_regions)
        ]

    def get_action_space(self):
        return {
            str(region_id): MultiDiscrete(self.total_possible_actions)
            for region_id in range(self.num_regions)
        }

    def get_actions(self, action_type, actions):
        if action_type == "savings":
            savings_actions_index = self.get_actions_index("savings")
            return [
                actions[region_id][savings_actions_index]
                / self.num_discrete_action_levels  # TODO: change this for savings levels?
                for region_id in range(self.num_regions)
            ]

        if action_type == "mitigation_rate":
            mitigation_rate_action_index = self.get_actions_index("mitigation_rate")
            return [
                actions[region_id][mitigation_rate_action_index]
                / self.num_discrete_action_levels
                for region_id in range(self.num_regions)
            ]

        if action_type == "export_limit":
            export_action_index = self.get_actions_index("export_limit")
            return [
                actions[region_id][export_action_index]
                / self.num_discrete_action_levels
                for region_id in range(self.num_regions)
            ]

        if action_type == "import_bids":
            tariffs_action_index = self.get_actions_index("import_bids")
            return [
                actions[region_id][
                    tariffs_action_index : tariffs_action_index + self.num_regions
                ]
                / self.num_discrete_action_levels
                for region_id in range(self.num_regions)
            ]

        if action_type == "import_tariffs":
            tariffs_action_index = self.get_actions_index("import_tariffs")
            return [
                actions[region_id][
                    tariffs_action_index : tariffs_action_index + self.num_regions
                ]
                / self.num_discrete_action_levels
                for region_id in range(self.num_regions)
            ]

        if action_type == "promised_mitigation_rate":
            proposal_actions_index_start = self.get_actions_index("proposal")
            num_proposal_actions = len(self.proposal_possible_actions)

            value = [
                actions[region_id][
                    proposal_actions_index_start : proposal_actions_index_start
                    + num_proposal_actions : 2
                ]
                / self.num_discrete_action_levels
                for region_id in range(self.num_regions)
            ]
            return value

        if action_type == "requested_mitigation_rate":
            proposal_actions_index_start = self.get_actions_index("proposal")
            num_proposal_actions = len(self.proposal_possible_actions)

            return [
                actions[region_id][
                    proposal_actions_index_start
                    + 1 : proposal_actions_index_start
                    + num_proposal_actions : 2
                ]
                / self.num_discrete_action_levels
                for region_id in range(self.num_regions)
            ]

        if action_type == "proposal_decisions":
            proposal_decisions_index_start = self.get_actions_index(
                "proposal_decisions"
            )
            num_evaluation_actions = len(self.evaluation_possible_actions)

            proposal_decisions = np.array(
                [
                    actions[region_id][
                        proposal_decisions_index_start : proposal_decisions_index_start
                        + num_evaluation_actions
                    ]
                    for region_id in range(self.num_regions)
                ]
            )
            for region_id in range(self.num_regions):
                proposal_decisions[region_id, region_id] = 0

            return proposal_decisions

    def get_actions_index(self, action_type):
        if action_type == "savings":
            return 0
        if action_type == "mitigation_rate":
            return len(self.savings_possible_actions)
        if action_type == "export_limit":
            return len(self.savings_possible_actions) + len(
                self.mitigation_rate_possible_actions
            )
        if action_type == "import_bids":
            return (
                len(self.savings_possible_actions)
                + len(self.mitigation_rate_possible_actions)
                + len(self.export_limit_possible_actions)
            )
        if action_type == "import_tariffs":
            return (
                len(self.savings_possible_actions)
                + len(self.mitigation_rate_possible_actions)
                + len(self.export_limit_possible_actions)
                + len(self.import_bids_possible_actions)
            )

        if action_type == "proposal":
            return len(
                self.savings_possible_actions
                + self.mitigation_rate_possible_actions
                + self.export_limit_possible_actions
                + self.import_bids_possible_actions
                + self.import_tariff_possible_actions
            )

        if action_type == "proposal_decisions":
            return len(
                self.savings_possible_actions
                + self.mitigation_rate_possible_actions
                + self.export_limit_possible_actions
                + self.import_bids_possible_actions
                + self.import_tariff_possible_actions
                + self.proposal_possible_actions
            )

    def is_evaluation_stage(self):
        return self.negotiation_stage == 2

    def is_proposal_stage(self):
        return self.negotiation_stage == 1

    def is_valid_activity_timestep(self):
        if not self.negotiation_on:
            assert self.current_timestep == self.activity_timestep

    def is_valid_negotiation_stage(self, negotiation_stage):
        if self.negotiation_on:
            assert self.negotiation_stage == negotiation_stage
        if not self.negotiation_on:
            assert (
                negotiation_stage == 0
            ), "Negotiation is not on, so why is negotiation_stage anything other than 0?"

    def is_valid_actions_dict(self, actions):
        assert isinstance(actions, dict)
        assert len(actions) == self.num_regions

<<<<<<< HEAD
    def set_actions_in_global_state(self, actions_dict):
        for (action_name, action_value) in actions_dict.items():
            self.set_state(
                key=action_name,
                value=action_value,
                timestep=self.current_timestep,
                dtype=self.float_dtype,
            )
=======
    def set_actions_in_global_state(self, actions):
        savings_all_regions = self.get_actions("savings", actions)
        mitigation_rate_all_regions = self.get_actions("mitigation_rate", actions)
        export_limit_all_regions = self.get_actions("export_limit", actions)
        import_bids_all_regions = self.get_actions("import_bids", actions)
        import_tariffs_all_regions = self.get_actions("import_tariffs", actions)

        self.set_state("savings_all_regions", savings_all_regions)
        self.set_state("mitigation_rates_all_regions", mitigation_rate_all_regions)
        self.set_state("export_limit_all_regions", export_limit_all_regions)
        self.set_state("import_bids_all_regions", import_bids_all_regions)
        self.set_state("import_tariffs", import_tariffs_all_regions)
>>>>>>> 3203a59a

    def set_dtypes(self):
        self.float_dtype = np.float32
        self.int_dtype = np.int32

    def set_discrete_action_levels(self, num_discrete_action_levels):
        assert (
            num_discrete_action_levels > 1
        ), "the number of action levels should be > 1."
        self.num_discrete_action_levels = num_discrete_action_levels

    def set_all_region_params(self):
        param_path = os.path.join(_PUBLIC_REPO_DIR, "region_yamls")
        num_regions, raw_params = self.read_rice_param_yamls(param_path)
        self.num_regions = num_regions
        self.region_specific_params = raw_params["_RICE_CONSTANT"]
        self.common_params = raw_params["_DICE_CONSTANT"]
        self.all_regions_params = self.merge_to_regional_param_dict(
            self.common_params, self.region_specific_params
        )

    def set_possible_actions(self):
        self.savings_possible_actions = self.calc_possible_actions("savings")
        self.mitigation_rate_possible_actions = self.calc_possible_actions(
            "mitigation_rate"
        )
        self.export_limit_possible_actions = self.calc_possible_actions("export_limit")
        self.import_bids_possible_actions = self.calc_possible_actions("import_bids")
        self.import_tariff_possible_actions = self.calc_possible_actions(
            "import_tariffs"
        )

        if self.negotiation_on:
            self.proposal_possible_actions = self.calc_possible_actions("proposal")
            self.evaluation_possible_actions = self.calc_possible_actions(
                "proposal_decisions"
            )

    def set_default_agent_action_mask(self):
        self.possible_actions_length = sum(self.total_possible_actions)
        self.default_agent_action_mask = np.ones(
            self.possible_actions_length, dtype=self.int_dtype
        )

    def set_episode_length(self, negotiation_on):
        self.episode_length = self.all_regions_params[00]["xN"]

        if negotiation_on:
            self.episode_length += self.common_params["xN"] * (
                self.num_negotiation_stages + 1
            )

    def set_trade_params(self):
        # TODO : add to yaml

        self.init_capital_multiplier = 10.0
        self.balance_interest_rate = 0.1
        self.consumption_substitution_rate = 0.5
        self.preference_for_domestic = 0.5
        self.preference_for_imported = self.calc_uniform_foreign_preferences()

        # Typecasting
        self.consumption_substitution_rate = np.array(
            [self.consumption_substitution_rate]
        ).astype(self.float_dtype)
        self.preference_for_domestic = np.array([self.preference_for_domestic]).astype(
            self.float_dtype
        )
        self.preference_for_imported = np.array(
            self.preference_for_imported, dtype=self.float_dtype
        )

    def set_negotiation_stage(self):
        # Note: The '+1` below is for the climate_and_economy_simulation_step
        self.negotiation_stage = self.current_timestep % (
            self.num_negotiation_stages + 1
        )
        self.set_state(
            "negotiation_stage",
            self.negotiation_stage,
            self.current_timestep,
            dtype=self.int_dtype,
        )

    def set_current_global_state_to_past_global_state(self):
        for key in self.global_state:
            if key != "reward_all_regions":
                self.global_state[key]["value"][
                    self.current_timestep
                ] = self.global_state[key]["value"][self.current_timestep - 1].copy()

    def get_observations(self):
        """
        Format observations for each agent by concatenating global, public
        and private features.
        The observations are returned as a dictionary keyed by region index.
        Each dictionary contains the features as well as the action mask.
        """
        # Observation array features

        # Global features that are observable by all regions
        global_features = [
            "global_temperature",
            "global_carbon_mass",
            "global_exogenous_emissions",
            "global_land_emissions",
            "timestep",
        ]

        # Public features that are observable by all regions
        public_features = [
            "capital_all_regions",
            "capital_depreciation_all_regions",
            "labor_all_regions",
            "gross_output_all_regions",
            "investment_all_regions",
            "aggregate_consumption",
            "savings_all_regions",
            "mitigation_rates_all_regions",
            "export_limit_all_regions",
            "current_balance_all_regions",
            "tariffs",
        ]

        # Private features that are private to each region.
        private_features = [
            "production_factor_all_regions",
            "intensity_all_regions",
            "mitigation_cost_all_regions",
            "damages_all_regions",
            "abatement_cost_all_regions",
            "production_all_regions",
            "utility_all_regions",
            "social_welfare_all_regions",
            "reward_all_regions",
        ]

        # Features concerning two regions
        bilateral_features = []

        if self.negotiation_on:
            global_features += ["negotiation_stage"]

            public_features += []

            private_features += [
                "minimum_mitigation_rate_all_regions",
            ]

            bilateral_features += [
                "promised_mitigation_rate",
                "requested_mitigation_rate",
                "proposal_decisions",
            ]

        shared_features = np.array([])
        for feature in global_features + public_features:
            shared_features = np.append(
                shared_features,
                self.flatten_array(
                    self.global_state[feature]["value"][self.current_timestep]
                    / self.global_state[feature]["norm"]
                ),
            )

        # Form the feature dictionary, keyed by region_id.
        features_dict = {}
        for region_id in range(self.num_regions):
            # Add a region indicator array to the observation
            region_indicator = np.zeros(self.num_regions, dtype=self.float_dtype)
            region_indicator[region_id] = 1

            all_features = np.append(region_indicator, shared_features)

            for feature in private_features:
                assert self.global_state[feature]["value"].shape[1] == self.num_regions
                all_features = np.append(
                    all_features,
                    self.flatten_array(
                        self.global_state[feature]["value"][
                            self.current_timestep, region_id
                        ]
                        / self.global_state[feature]["norm"]
                    ),
                )

            for feature in bilateral_features:
                assert self.global_state[feature]["value"].shape[1] == self.num_regions
                assert self.global_state[feature]["value"].shape[2] == self.num_regions
                all_features = np.append(
                    all_features,
                    self.flatten_array(
                        self.global_state[feature]["value"][
                            self.current_timestep, region_id
                        ]
                        / self.global_state[feature]["norm"]
                    ),
                )
                all_features = np.append(
                    all_features,
                    self.flatten_array(
                        self.global_state[feature]["value"][
                            self.current_timestep, :, region_id
                        ]
                        / self.global_state[feature]["norm"]
                    ),
                )

            features_dict[region_id] = all_features

        # Fetch the action mask dictionary, keyed by region_id.
        action_mask_dict = self.calc_action_mask()

        # Form the observation dictionary keyed by region id.
        obs_dict = {}
        for region_id in range(self.num_regions):
            obs_dict[region_id] = {
                _FEATURES: features_dict[region_id],
                _ACTION_MASK: action_mask_dict[region_id],
            }

        return obs_dict

    def get_rewards(self):
        # regions Ids must be strings
        return {
            str(region_id): self.get_state("reward_all_regions", region_id=region_id)
            for region_id in range(self.num_regions)
        }

    def reset_state(self, key):
        # timesteps
        if key == "timestep":
            self.set_state(
                key, value=self.current_timestep, dtype=self.int_dtype, norm=1e2
            )
        if key == "activity_timestep":
            self.set_state(key, value=self.activity_timestep, dtype=self.int_dtype)

        # scalars
        if key == "negotiation_stage":
            self.set_state(
                key,
                value=np.zeros(
                    1,
                ),
                dtype=self.int_dtype,
            )
        if key in ["global_land_emissions", "global_exogenous_emissions"]:
            self.set_state(
                key,
                value=np.zeros(
                    1,
                ),
            )

        # num_regions vectors
        if key in [
            "minimum_mitigation_rate_all_regions",
            "reward_all_regions",
            "social_welfare_all_regions",
            "utility_all_regions",
            "abatement_cost_all_regions",
            "damages_all_regions",
            "mitigation_cost_all_regions",
            "export_limit_all_regions",
            "mitigation_rates_all_regions",
            "savings_all_regions",
            "capital_depreciation_all_regions",
        ]:
            self.set_state(key, value=np.zeros(self.num_regions))
        if key in [
            "production_all_regions",
            "investment_all_regions",
            "gross_output_all_regions",
            "current_balance_all_regions",
            "aggregate_consumption",
        ]:
            self.set_state(key, value=np.zeros(self.num_regions), norm=1e3)
        region_ids = range(self.num_regions)
        params = self.all_regions_params
        if key == "intensity_all_regions":
            self.set_state(
                key,
                value=np.array([params[region]["xsigma_0"] for region in region_ids]),
                norm=1e-1,
            )

        if key == "production_factor_all_regions":
            self.set_state(
                key,
                value=np.array([params[region]["xA_0"] for region in region_ids]),
                norm=1e2,
            )

        if key == "labor_all_regions":
            self.set_state(
                key,
                value=np.array([params[region]["xL_0"] for region in region_ids]),
                norm=1e4,
            )

        if key == "capital_all_regions":
            self.set_state(
                key,
                value=np.array([params[region]["xK_0"] for region in region_ids]),
                norm=1e4,
            )

        if key == "global_temperature":
            self.set_state(
                key,
                value=np.array([params[0]["xT_AT_0"], params[0]["xT_LO_0"]]),
                norm=1e1,
            )

        if key == "global_carbon_mass":
            self.set_state(
                key,
                value=np.array(
                    [params[0]["xM_AT_0"], params[0]["xM_UP_0"], params[0]["xM_LO_0"]]
                ),
                norm=1e4,
            )

        # num_regions x num_regions matrices
        if key in [
            "proposal_decisions",
            "requested_mitigation_rate",
            "promised_mitigation_rate",
        ]:
            self.set_state(key, value=np.zeros((self.num_regions, self.num_regions)))
        if key in [
            "imports_minus_tariffs",
            "desired_imports",
            "import_tariffs",
            "tariffs",
            "normalized_import_bids_all_regions",
        ]:
            self.set_state(
                key, value=np.zeros((self.num_regions, self.num_regions)), norm=1e2
            )

    def get_state(self, key=None, region_id=None, timestep=None):
        assert key in self.global_state, f"Invalid key '{key}' in global state!"
        if timestep is None:
            timestep = self.current_timestep
        if region_id is None:
            return self.global_state[key]["value"][timestep].copy()
        return self.global_state[key]["value"][timestep, region_id].copy()

    def get_prev_state(self, key, region_id=None):
        return self.get_state(
            key,
            region_id=region_id,
            timestep=self.current_timestep - 1,
        )

    def set_state(
        self,
        key=None,
        value=None,
        timestep=None,
        norm=None,
        region_id=None,
        dtype=None,
    ):
        """
        Set a specific slice of the environment global state with a key and value pair.
        The value is set for a specific timestep, and optionally, a specific region_id.
        Optionally, a normalization factor (used for generating observation),
        and a datatype may also be provided.
        """
        assert key is not None
        assert value is not None
        if timestep is None:
            timestep = self.current_timestep
        if norm is None:
            norm = 1.0
        if dtype is None:
            dtype = self.float_dtype

        if isinstance(value, list):
            value = np.array(value, dtype=dtype)
        elif isinstance(value, (float, np.floating)):
            value = np.array([value], dtype=self.float_dtype)
        elif isinstance(value, (int, np.integer)):
            value = np.array([value], dtype=self.int_dtype)
        else:
            assert isinstance(value, np.ndarray)

        if key not in self.global_state:
            logging.info(f"Adding {key} to global state.")
            if region_id is None:
                self.global_state[key] = {
                    "value": np.zeros(
                        (self.episode_length + 1,) + value.shape, dtype=dtype
                    ),
                    "norm": norm,
                }
            else:
                self.global_state[key] = {
                    "value": np.zeros(
                        (self.episode_length + 1,) + (self.num_regions,) + value.shape,
                        dtype=dtype,
                    ),
                    "norm": norm,
                }

        # Set the value
        if region_id is None:
            self.global_state[key]["value"][timestep] = value
        else:
            self.global_state[key]["value"][timestep, region_id] = value

    def read_rice_param_yamls(self, yamls_folder=None):
        """Helper function to read yaml data and set environment configs."""
        assert yamls_folder is not None
        dice_params = self.read_yaml_data(
            str(os.path.join(yamls_folder, "default.yml"))
        )
        file_list = sorted(os.listdir(yamls_folder))  #
        yaml_files = []
        for file in file_list:
            if file[-4:] == ".yml" and file != "default.yml":
                yaml_files.append(file)

        rice_params = []
        for file in yaml_files:
            rice_params.append(self.read_yaml_data(os.path.join(yamls_folder, file)))

        # Overwrite rice params
        num_regions = len(rice_params)
        for k in dice_params["_RICE_CONSTANT"].keys():
            dice_params["_RICE_CONSTANT"][k] = [
                dice_params["_RICE_CONSTANT"][k]
            ] * num_regions
        for idx, param in enumerate(rice_params):
            for k in param["_RICE_CONSTANT"].keys():
                dice_params["_RICE_CONSTANT"][k][idx] = param["_RICE_CONSTANT"][k]

        return num_regions, dice_params

    def read_yaml_data(self, yaml_file):
        """Helper function to read yaml configuration data."""
        with open(yaml_file, "r", encoding="utf-8") as file_ptr:
            file_data = file_ptr.read()
        file_ptr.close()
        data = yaml.load(file_data, Loader=yaml.FullLoader)
        return data

    @staticmethod
    def flatten_array(array):
        """Flatten a numpy array"""
        return np.reshape(array, -1)

    def merge_to_regional_param_dict(self, world, regional):
        """
        This function merges the world params dict into the regional params dict.
        Inputs:
            world: global params, dict, each value is common to all regions.
            regional: region-specific params, dict,
                      length of the values should equal the num of regions.
        Outputs:
            outs: list of dicts, each dict corresponding to a region
                  and comprises the global and region-specific parameters.
        """
        vals = regional.values()
        assert all(
            len(item) == self.num_regions for item in vals
        ), "The number of regions has to be consistent!"

        outs = []
        for region_id in range(self.num_regions):
            out = world.copy()
            for key, val in regional.items():
                out[key] = val[region_id]
            outs.append(out)
        return outs<|MERGE_RESOLUTION|>--- conflicted
+++ resolved
@@ -340,15 +340,8 @@
     def calc_rewards(self, utilities, welfloss_multipliers, save_state=True):
         rewards = np.zeros(self.num_regions, dtype=self.float_dtype)
         for region_id in range(self.num_regions):
-<<<<<<< HEAD
             rewards[region_id] = utilities[region_id] * welfloss_multipliers[region_id]
             self.set_state("reward_all_regions", utilities[region_id], region_id=region_id)
-=======
-            rewards[region_id] = utilities[region_id]
-            self.set_state(
-                "reward_all_regions", utilities[region_id], region_id=region_id
-            )
->>>>>>> 3203a59a
         return rewards
 
     def calc_gov_balances_post_trade(
@@ -483,14 +476,7 @@
     def calc_investments(self, gross_outputs, savings, save_state=True):
         investments = np.zeros(self.num_regions, dtype=self.float_dtype)
         for region_id in range(self.num_regions):
-<<<<<<< HEAD
             investments[region_id] = savings[region_id] * gross_outputs[region_id]
-=======
-            investments[region_id] = (
-                self.get_state("savings_all_regions", region_id)
-                * gross_outputs[region_id]
-            )
->>>>>>> 3203a59a
             if save_state:
                 self.set_state(
                     "investment_all_regions",
@@ -567,14 +553,7 @@
         mitigation_costs = self.calc_mitigation_costs()
         abatement_costs = np.zeros(self.num_regions, dtype=self.float_dtype)
         for region_id in range(self.num_regions):
-<<<<<<< HEAD
             abatement_costs[region_id] = mitigation_costs[region_id] * pow(mitigation_rates_all_regions[region_id], self.all_regions_params[region_id]["xtheta_2"])
-=======
-            abatement_costs[region_id] = mitigation_costs[region_id] * pow(
-                self.get_state("mitigation_rates_all_regions", region_id),
-                self.all_regions_params[region_id]["xtheta_2"],
-            )
->>>>>>> 3203a59a
             if save_state:
                 self.set_state(
                     "abatement_cost_all_regions",
@@ -603,18 +582,8 @@
 
         return mitigation_costs
 
-<<<<<<< HEAD
     def calc_gross_imports(self, import_bids, gross_outputs, investments, debt_ratios, save_state=True):
         potential_import_bids = np.zeros((self.num_regions, self.num_regions), dtype=self.float_dtype)
-=======
-    def calc_gross_imports(
-        self, gross_outputs, investments, debt_ratios, save_state=True
-    ):
-        import_bids = self.get_state("import_bids_all_regions")
-        potential_import_bids = np.zeros(
-            (self.num_regions, self.num_regions), dtype=self.float_dtype
-        )
->>>>>>> 3203a59a
 
         for region_id in range(self.num_regions):
             gross_output = gross_outputs[region_id]
@@ -1113,7 +1082,6 @@
         assert isinstance(actions, dict)
         assert len(actions) == self.num_regions
 
-<<<<<<< HEAD
     def set_actions_in_global_state(self, actions_dict):
         for (action_name, action_value) in actions_dict.items():
             self.set_state(
@@ -1122,20 +1090,6 @@
                 timestep=self.current_timestep,
                 dtype=self.float_dtype,
             )
-=======
-    def set_actions_in_global_state(self, actions):
-        savings_all_regions = self.get_actions("savings", actions)
-        mitigation_rate_all_regions = self.get_actions("mitigation_rate", actions)
-        export_limit_all_regions = self.get_actions("export_limit", actions)
-        import_bids_all_regions = self.get_actions("import_bids", actions)
-        import_tariffs_all_regions = self.get_actions("import_tariffs", actions)
-
-        self.set_state("savings_all_regions", savings_all_regions)
-        self.set_state("mitigation_rates_all_regions", mitigation_rate_all_regions)
-        self.set_state("export_limit_all_regions", export_limit_all_regions)
-        self.set_state("import_bids_all_regions", import_bids_all_regions)
-        self.set_state("import_tariffs", import_tariffs_all_regions)
->>>>>>> 3203a59a
 
     def set_dtypes(self):
         self.float_dtype = np.float32
