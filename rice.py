--- conflicted
+++ resolved
@@ -915,13 +915,9 @@
 
             # Scale imports based on gov balance
             init_capital_multiplier = 10.0
-<<<<<<< HEAD
+
             debt_ratio = gov_balance_prev * init_capital_multiplier / const["xK_0"]
-=======
-            debt_ratio = (
-                gov_balance_prev / init_capital_multiplier * const["xK_0"]
-            )
->>>>>>> 7e964beb
+
             debt_ratio = min(0.0, debt_ratio)
             debt_ratio = max(-1.0, debt_ratio)
             debt_ratio = np.array(debt_ratio).astype(self.float_dtype)
